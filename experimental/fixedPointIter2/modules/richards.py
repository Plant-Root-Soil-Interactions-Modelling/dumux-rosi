--- conflicted
+++ resolved
@@ -522,9 +522,7 @@
             return self.bulkDensity_m3
         
     def getFace2CellIds_(self):
-        return np.array(self.base.face2CellIds).max(axis = 0)
-<<<<<<< HEAD
-    
+        return np.array(self.base.face2CellIds).max(axis = 0)    
 
     def getSource(self, eqIdx = 0):
         """ Gathers the net sources for each cell into rank 0 as a map with global index as key [kg / cm3 / day]"""
@@ -566,73 +564,6 @@
     def getFluxesPerFace_(self, eqIdx = 0, length = None):
         """nompi version of 
             [cm3/day] 
-=======
-         
-    
-    
-    def getFlux_10c(self): 
-        """ returns the total inter-cell flux of water [cm3] per cell
-            and solutes [mol] during the last @see solve() call
-            for one thread 
-        """
-        assert self.dimWorld == 3
-        ff10c_ = self.getFlux_10c_() # get the flux of the local thread for each cell
-        f2cidx_ = self.getFace2CellIds_() # see to which cell correspond each face        
-        
-        
-        # Count occurrences efficiently
-        unique, counts = np.unique(f2cidx_, return_counts=True)
-        f2cidx = unique[counts == 6]  # Only keep indices occurring exactly 6 times
-        
-        # Initialize the result array
-        ff10c = np.zeros((len(f2cidx), ff10c_.shape[1]))  # Preserve second dimension
-
-        # Map f2cidx_ to the new reduced index array f2cidx
-        index_map = {idx: i for i, idx in enumerate(f2cidx)}
-        valid_mask = np.isin(f2cidx_, f2cidx)  # Mask to select only relevant indices
-
-        # Convert f2cidx_ values to the new index space
-        mapped_indices = np.vectorize(index_map.get)(f2cidx_[valid_mask])
-
-        # Use np.add.at for efficient accumulation
-        np.add.at(ff10c, mapped_indices, ff10c_[valid_mask])
-
-        dofind = np.array(self.base.getDofIndices())
-        f2cidx_g = [] # give correct inner shape 
-        if len(f2cidx) > 0:
-            f2cidx_g = dofind[f2cidx] 
-        # gather
-        f2cidx_gAll = self.gather(f2cidx_g) # 
-        ff10c_All = self.gather(ff10c) #  
-        
-        if rank == 0:
-            ff10c_All = np.vstack([i for i in ff10c_All if len(i) >0]) # 'if len(i) >0' in case some threads have no cells
-            f2cidx_gAll = list( np.concatenate([i for i in f2cidx_gAll],dtype=object)) # empty lists ([], for threads with no cells) are automatically taken out
-            # some cells are computed on several threads, so take out duplicates
-            sort_indices = np.argsort(f2cidx_gAll)  # Get sorted indices
-            ff10c_All_unique = ff10c_All[sort_indices]
-            
-            flux10cCell = np.transpose(ff10c_All_unique) # [comp][cell]
-            assert flux10cCell.shape == (self.numComp ,self.numberOfCellsTot)
-            
-            # mol to cm3 for water
-            molarMassWat = 18. # [g/mol]
-            densityWat = 1. #[g/cm3]
-            # [mol/cm3] = [g/cm3] /  [g/mol] 
-            molarDensityWat =  densityWat / molarMassWat # [mol/cm3] 
-            flux10cCell[0] /=  molarDensityWat          
-        else:
-            flux10cCell = None               
-        
-        return flux10cCell   
-    
-    
-    def getFlux_10c_(self):#  mol        
-        """ returns the total inter-cell flux of water and solutes [mol] per face
-            during the last @see solve() call
-            for one thread 
-            used by @see getFlux_10c()
->>>>>>> 4f4e0ac2
         """
         self.checkGridInitialized() 
         scvfFluxes = self.getBoundaryFluxesPerFace_(eqIdx, length)      
