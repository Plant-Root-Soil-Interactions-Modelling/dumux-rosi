import sys


sys.path.append("../../../build-cmake/cpp/python_binding/");

import plantbox as pb
import functional.xylem_flux as xylem_flux
import sys
from functional.xylem_flux import XylemFluxPython
from rosi_richards10c_cyl import RichardsNCCylFoam  # C++ part (Dumux binding)
from richards_no_mpi import RichardsNoMPIWrapper  # Python part of cylindrcial model (a single cylindrical model is not allowed to run in parallel)
from fv.fv_grid import *
import fv.fv_richards as rich  # local pure Python cylindrical models
import functional.van_genuchten as vg
from helpfull import write_file_array, write_file_float
from scenario_setup import setDefault
import numpy as np
import matplotlib.pyplot as plt
from mpi4py import MPI; comm = MPI.COMM_WORLD; rank = comm.Get_rank(); max_rank = comm.Get_size(); size = comm.Get_size()
import psutil
from air_modelsPlant import AirSegment
from scipy import sparse
import scipy.sparse.linalg as LA
import helpfull
import numbers 
from scipy.interpolate import PchipInterpolator,  CubicSpline
import pandas as pd

class RhizoMappedSegments(pb.MappedPlant):
    """
        Adds 1-dimensional rhizospere models to each root segment of a MappedSegments (or later MappedPlant)    
        
        modes:        
        "dumux_w"             
        "dumux_3c"        
        "dumux_10c"        
    """

    # TODO copy mapped segments constructors (!)...

    def __init__(self,  soilModel,
                usemoles, seedNum=None,limErr1d3dAbs = 1e-11):
        """ @param file_name is either a pb.MappedRootSystem, pb.MappedSegments, or a string containing a rsml filename"""
        if not seedNum is None:
            super().__init__(seednum = seedNum)
        else:
            super().__init__()
            
        # simulation characteristics            
        self.results_dir = soilModel.results_dir # directory for output data
        self.mode = "dumux_10c" # mode of the simulation represented
        self.useMoles = usemoles
        self.numFluidComp = soilModel.numFluidComp
        self.numDissolvedSoluteComp = soilModel.numDissolvedSoluteComp
        self.numSoluteComp = soilModel.numSoluteComp
        self.numComp = soilModel.numComp
        self.debugMode = True
        
        
        # constants
        self.molarMassWat = soilModel.molarMassWat # [g/mol]
        self.densityWat_m3 =soilModel.densityWat_m3 #[g/m3]
        self.molarDensityWat_m3 =  self.densityWat_m3 /self.molarMassWat # [mol/m3] = [g/m3] /  [g/mol]  
        
        # changes with growing plant (to update)
        # plant shape        
        self.wilting_point = soilModel.wilting_point
        self.theta_wilting_point = vg.water_content( self.wilting_point, soilModel.vg_soil)
        self.seg2cell_old = {}
        self.cell2seg_old = {}
        self.seg_length = np.array([]) 
        self.seg_length_old = np.array([])
        
        # 3d soil 
        self.soilModel = soilModel
        self.soil = self.soilModel.soil
        self.vg_soil = self.soilModel.vg_soil
        self.cellWithRoots = [] # id of the (3d) bulk soil with at least one root
        self.sizeSoilCell = comm.bcast(self.soilModel.getCellVolumes(), root = 0) #cm3
        self.solidDensity = self.soilModel.solidDensity#2700 # [kg/m^3 solid]
        self.solidMolarMass = self.soilModel.solidMolarMass#60.08e-3 # [kg/mol]           
        self.solidMolDensity = self.solidDensity/self.solidMolarMass # [mol / m3 solid] =[kg/m^3 solid] / [kg/mol] 
        self.bulkDensity_m3 = self.solidMolDensity*(1.- self.soilModel.vg_soil.theta_S) #porosity == theta_s # [mol / m3 scv] = [mol / m3 solid] * [m3 solid /m3 space]
        
        
        
        # all 1d models
        self.eidx_all = [] # all 1d segs id 
        self.eidx = np.array([], dtype = np.int64) # id of 1d segments on that thread
        self.cyls = [] # local cylinders
        self.outer_radii = None # outer radius of the 1d models (cm)
        self.rhizoVol = [] # volume of 1d models (cm3)
        self.dx2 = [] # distance between inner cell center and surface of plant segment (cm)
        # 1d soil models
        self.NC = 10 # number of faces of the 1d meshes, == dof + 1
        self.logbase = 0.5 # logbase for scaling of the 1d mesh cells
        self.cylSoilidx_all = [] # all soil perirhizal cylinders id ( = self.eidx_all - airsegs_all)
        self.cylSoilidx = [] # perirhizal cylinders id on local thread without airSegments ( = self.eidx - airsegs)
        self.cylsSoil = [] # 1d soil models carried by thread
        self.nsSoilOld = 0 # total number of 1d soil segs at the last time step
        self.toAddSoil = np.array([]) # number of 1d soil segs  to add for each threads
        self.repartitionSoilOld = np.array([0 for i in range( max_rank)]) # old division of the 1d soil models between the threads
        # 1d air domains == dummy perirhizal models
        self.airSegs = np.array([])# all air perirhizal cylinders id
        self.nsAirOld = 0 # total number of 1d air segs at the last time step
        self.toAddAir = np.array([]) # number of 1d air segs  to add for each threads
        self.repartitionAirOld = np.array([0 for i in range( max_rank)])  # old division of the 1d air models between the threads
        self.cellIdleftover = np.array([]) # ids of cels with cyl that have decreased (for
        # the leftover functions)
        
        # error rates and fails
        self.limErr1d3dAbs = limErr1d3dAbs
        self.maxDiff1d3dCW_absOld = np.full(self.numComp, 0.)
        self.maxDiff1d3dCW_relOld = np.full(self.numComp, 0.)
        self.maxdiff1d3dCurrant_rel = np.Inf
        self.maxdiff1d3dCurrant = np.Inf
        self.sumDiff1d3dCW_absOld = np.full(self.numComp, 0.)
        self.sumDiff1d3dCW_relOld = np.full(self.numComp, 0.)
        self.diff1d3dCurrant_rel = 0.
        self.diff1d3dCurrant = np.Inf
        self.solve_gave_up = False
        self.errWrsi = 1000.
        self.errWrsiRealInput = 1000.
        
        
        # 1d1d flow
        self.do1d1dFlow = False
        self.flow1d1d_w = np.zeros(1)
        self.flow1d1d_sol = np.zeros(1)
        self.flow1d1d_mucil = np.zeros(1)
    

    @property    
    def typeBC(self):
        bcs = np.full(self.numSoluteComp, 3) # set 1d axissymmetric flow at the inner boundary
        if self.doSoluteUptake:
            bcs[0] = 8 # set 1d axissymmetric active uptake at inner boundary for solute no 1
        return bcs

    def set_plantModel(self, plantModel):
        """ save the plant model"""
        self.plantModel = plantModel
        
    def reset(self):
        for cyl in self.cyls:
            cyl.reset()
        
    def save(self):
        for cyl in self.cyls:
            cyl.save()
            
    def resetManual(self):
        for cyl in self.cyls:
            cyl.resetManual()
            
    def saveManual(self):
        for cyl in self.cyls:
            cyl.saveManual()
            
    
    def getVolumes(self,vertices, length):
        """ volume of each cell of a hollow cylinder mesh """
        return   np.pi * (vertices[1:] ** 2 - vertices[:-1]**2) * length
    
    def phaseDensity(self, compId):# mol / m3
        return self.soilModel.phaseDensity( isDissolved = (compId <= self.numDissolvedSoluteComp))
        
    def getCellIds(self):# only send cells which have roots in them
        return self.cellWithRoots
            
    def getDistribution(self, ns:int):      
        """ divide ns segments between the threads """
        dcyl = int(np.floor(ns /  max_rank))
        repartition = np.array([dcyl for i in range( max_rank)])
        residual = ns - max_rank * dcyl 
        repartition[:residual] += 1  
        return repartition
        
    def getAirSegsId(self):
        """ get id of abovegronud root and shoot segments """
        aboveGround = np.array([])
        if not (self.cell2seg.get(-1) is None):
            aboveGround = self.cell2seg.get(-1)                
        self.airSegs = np.array(list(set(np.concatenate((aboveGround,
                                                    np.where(np.array(self.organTypes) != 2)[0])) )))
        self.airSegs.sort()#to go from local segIdx to global segIdx easely
    
    def getNewCyldistribution(self):
        """ get new ids and shape of 1d models and define distribute between the threads """
        self.outer_radii = np.array(self.segOuterRadii(type = 0)) 
        
        
        self.getAirSegsId()
        if len (self.airSegs) > 0:
            self.outer_radii[self.airSegs ] = np.array(self.radii)[self.airSegs ]*1.1 #dummy outer radii                
        
        ## check value outer radiis        
        if self.debugMode :
            if isinstance(self.outer_radii_old, type(self.outer_radii)):
                assert (self.outer_radii_old >= self.outer_radii[:len(self.outer_radii_old)]).all()
            
        self.seg_length = np.array(self.segLength())#node might have shifted: new length for pre-existing segments          
        repartitionSoil = self.getDistribution(len(self.seg_length) - len(self.airSegs )) # distribute soil segments between threads
        self.toAddSoil = repartitionSoil - self.repartitionSoilOld # see how many new segments in each threads
        
        repartitionAir = self.getDistribution(len(self.airSegs ))
        self.toAddAir = repartitionAir - self.repartitionAirOld
        
            
        self.repartitionSoilOld = repartitionSoil
        self.repartitionAirOld = repartitionAir
        
        if self.debugMode :
            assert (min(self.toAddSoil) >= 0.) and (min(self.toAddAir) >=0.) 
            assert sum(repartitionSoil) == len(self.seg_length) - len(self.airSegs )
            assert sum(self.toAddSoil) == (len(self.seg_length) - len(self.airSegs ) - self.nsSoilOld )
            assert sum(repartitionAir) ==  len(self.airSegs )
            assert sum(self.toAddAir) == ( len(self.airSegs ) - self.nsAirOld )
    
    
    
                
    def checkVolumeAndRadii(self, finishedUpdate):
        """ make sure that 1d cyl volume == voxel volume for each voxel"""
        cellIds = self.getCellIds()
        for cellId in cellIds:
            vol_total = self.sizeSoilCell[cellId]  # cm3.
            
            idCylsAll, idCyls =  self.getIdCyllMPI(cellId)
            
            if(len(idCylsAll) >0):
            
                # from dumux volume
                vol_rhizo =self.getVolumesCyl(idCyls,doSum = True)
                assert (abs((vol_total - vol_rhizo)) <= 1e-10)
                
            if not finishedUpdate:
                idSegs = np.array(self.cell2seg[cellId])#all segments in the cell
                idCylsAll = np.array([ids for ids in idSegs if self.organTypes[ids]==2 ]) # 
            if(len(idCylsAll) >0):
                # from inner and outer radii
                lengths_I = np.array(self.seg_length)[idCylsAll]
                radii_in = np.array(self.radii)[idCylsAll]
                radii_out = np.array(self.outer_radii)[idCylsAll]
                vol_rootRhizo = radii_out * radii_out * np.pi * lengths_I
                vol_root = radii_in * radii_in * np.pi * lengths_I 
                try:
                    assert ((abs(((vol_total - sum(vol_rootRhizo - vol_root))/vol_total)*100) < 1e-12) or #  error << size of soil
                            (abs(((vol_total - sum(vol_rootRhizo - vol_root))/len(vol_rootRhizo))) < 1e-12)) # error per root small
                except:
                    print("checkVolumeAndRadii ", idCylsAll,cellId,
                            'vol_total',vol_total , sum(vol_rootRhizo),sum(vol_root),'diff',vol_total - sum(vol_rootRhizo - vol_root),
                           abs(((vol_total - sum(vol_rootRhizo - vol_root))/vol_total)*100) , 
                           abs(((vol_total - sum(vol_rootRhizo - vol_root))/len(vol_rootRhizo))) )
                    print('finishedUpdate',finishedUpdate)
                    print('self.rhizoVol',sum(self.rhizoVol[idCylsAll]))
                    print('self.getVolumesCyl(idCyls,doSum = False)',self.getVolumesCyl(idCyls,doSum = False))
                    raise Exception
    
                    
    def check1d3dDiff(self, 
                        diff1d3dCW_abs_lim = np.Inf, # maximal axcepted absolute arror
                              verbose_ = False,
                              diff1d3dCW_rel_lim =np.full(10, np.Inf) # maximal accepted relative error
                              ):
        """ check difference between soil content according to 1d and 3d soil """
        
        if diff1d3dCW_abs_lim is None:
            diff1d3dCW_abs_lim = self.limErr1d3dAbs
        
        
        cellIds = self.getCellIds()
        self.allDiff1d3dCW_rel = np.full((self.numComp,max(cellIds)+1), 0.)
        self.allDiff1d3dCW_abs = np.full((self.numComp,max(cellIds)+1), 0.)
        self.contentIn3d = np.full((self.numComp,max(cellIds)+1), 0.)
        self.contentIn1d = np.full((self.numComp,max(cellIds)+1), 0.)
        
        self.sumDiff1d3dCW_abs = np.full(self.numComp, 0.)
        self.sumDiff1d3dCW_rel = np.full(self.numComp, 0.)
        self.maxDiff1d3dCW_abs = np.full(self.numComp, 0.)
        self.maxDiff1d3dCW_rel = np.full(self.numComp, 0.)
        
        
        wat_total_ = comm.bcast( self.soilModel.getWaterVolumes(), root=0)# [cm3].
        
        self.all1d3dDiff =  np.full(len(wat_total_), 0.)

        mol_total_ =comm.bcast( [self.soilModel.getContent(idComp)  for  idComp in range(1,self.numComp) ], root=0)# solute content [mol].
        
        
        for cellId in cellIds:
        
            wat_total = wat_total_[cellId] # [cm3].
            
            idCylsAll, idCyls = self.getIdCyllMPI(cellId)
            
            if len(idCylsAll)> 0:
                localIdCyls = self.getLocalIdCyls(idCyls)
                wat_rhizo = self.getWaterVolumesCyl(idCyls, doSum = True) #cm3 
                
                
                if rank == 0:
                    # water
                    diff1d3dCW_abs = abs(wat_total - wat_rhizo)
                    self.all1d3dDiff[cellId] = diff1d3dCW_abs
                    
                    diff1d3dCW_rel = abs(diff1d3dCW_abs/(wat_total ) *100)
                    self.allDiff1d3dCW_abs[0][cellId] = diff1d3dCW_abs
                    self.allDiff1d3dCW_rel[0][cellId] = diff1d3dCW_rel
                    self.sumDiff1d3dCW_abs[0] += diff1d3dCW_abs
                    
                    self.maxDiff1d3dCW_abs[0] = max(self.maxDiff1d3dCW_abs[0], diff1d3dCW_abs)
                    if diff1d3dCW_abs > 1e-13:
                        self.maxDiff1d3dCW_rel[0] = max(self.maxDiff1d3dCW_rel[0], diff1d3dCW_rel)
                        
                    if (diff1d3dCW_abs > diff1d3dCW_abs_lim) and (diff1d3dCW_rel > diff1d3dCW_rel_lim[0]): 
                        print("check1d3dDifferror")
                        print(cellId, 0, 'wat_total',wat_total,'wat_rhizo', wat_rhizo, )
                        print("wat_rhizo_",wat_rhizo)
                        print("Diff1d3dW",diff1d3dCW_abs, diff1d3dCW_rel, self.sumDiff1d3dCW_abs[0],
                             self.maxDiff1d3dCW_abs[0], self.maxDiff1d3dCW_rel[0],
                            'diff1d3dCW_abs,rel_lim',diff1d3dCW_abs_lim,diff1d3dCW_rel_lim[0])
                        print('ots',np.array(self.organTypes)[idCylsAll])
                        print('radii',np.array(self.radii)[idCylsAll],np.array(self.outer_radii)[idCylsAll])
                        raise Exception #only used to check that error is the same after self.update() 
                    
                for idComp in range(1, self.numComp): 
                    self.check_Ci_1d3dDiff(cellId, idComp, mol_total_[idComp -1][cellId], idCyls, diff1d3dCW_rel_lim)
                    
            for idComp in range(0, self.numComp): 
                divideTemp = sum(self.contentIn1d[idComp])
                if divideTemp == 0:
                    divideTemp = 1.
                self.sumDiff1d3dCW_rel[idComp] = self.sumDiff1d3dCW_abs[idComp]/divideTemp
        
        self.maxDiff1d3dCW_abs = comm.bcast(self.maxDiff1d3dCW_abs,root= 0) # used later as max axceptable error           
        
    def check_Ci_1d3dDiff(self, cellId, idComp, mol_total, idCyls, diff1d3dCW_rel_lim):    
        """ check difference between s1d and 3d soil for one specific solute
            @param: cellId index of the cell
            @param: idComp id of the solute component
            @param: content in the 3d soil voxel
            @param: idCyls: id of cylinder
            @param: diff1d3dCW_rel_lim max acceptable error
        """
                    
        mol_rhizo = self.getContentCyl(idCyls, idComp, doSum = True)
        if rank == 0:
            if (mol_total    == 0) :
                diff1d3dCW_abs = abs(mol_rhizo)
                if diff1d3dCW_abs!=0:
                    diff1d3dCW_rel = 100.
                else:
                    diff1d3dCW_rel = 0.
                    
                if ((mol_rhizo > 1e-16)):
                    print('error for component', rank, cellId)
                    print(idComp, mol_total, mol_rhizo)
                    # raise Exception
            else:
                diff1d3dCW_abs = abs(mol_total  - mol_rhizo)
                diff1d3dCW_rel = abs(diff1d3dCW_abs/(mol_total ) *100)
                
            self.allDiff1d3dCW_abs[idComp][cellId] = diff1d3dCW_abs
            self.allDiff1d3dCW_rel[idComp][cellId] = diff1d3dCW_rel
            self.contentIn3d[idComp][cellId] = mol_total
            self.contentIn1d[idComp][cellId] = mol_rhizo
            
            self.sumDiff1d3dCW_abs[idComp] += diff1d3dCW_abs
            
            self.maxDiff1d3dCW_abs[idComp] = max(self.maxDiff1d3dCW_abs[idComp], diff1d3dCW_abs)
            if diff1d3dCW_abs > 1e-13:
                self.maxDiff1d3dCW_rel[idComp] = max(self.maxDiff1d3dCW_rel[idComp], diff1d3dCW_rel)
            if (diff1d3dCW_rel > diff1d3dCW_rel_lim[idComp]) and (diff1d3dCW_rel > 0.1) and (diff1d3dCW_abs > 1e-13) :
                print("check compBis", idComp,cellId, rank, 
                      'mol_rhizo',mol_rhizo,
                      'mol_total',mol_total, 
                      "error",diff1d3dCW_abs, diff1d3dCW_rel,diff1d3dCW_rel_lim[idComp],
                     'diff1d3dCW_abs_lim',diff1d3dCW_abs_lim)
                print('for water:', self.maxDiff1d3dCW_abs[0], 
                  self.maxDiff1d3dCW_rel[0], diff1d3dCW_rel_lim[0])
                raise Exception
    
    def broadcastPlantShape(self):
        """
            1) save plant shape at last time step
            2) get new relevant plant shape data on thread 0
            3) broadcst plant shape data across the threads
        """
        #backups
        self.outer_radii_old = self.outer_radii
        self.seg_length_old = self.seg_length
        self.rhizoVol_old = self.rhizoVol
        self.seg2cell_old = self.seg2cell
        self.cell2seg_old = self.cell2seg
        if rank == 0:
            self.getNewCyldistribution()
          
        # bcast data
        self.nodesPos = comm.bcast(np.array(self.plantModel.get_nodes()), root = 0) 
        self.airSegs = comm.bcast(self.airSegs , root = 0) 
        self.toAddSoil = comm.bcast(self.toAddSoil, root = 0) 
        self.toAddAir = comm.bcast(self.toAddAir, root = 0) 
        self.seg_length = comm.bcast(self.seg_length, root = 0)  
        self.outer_radii = np.array( comm.bcast(self.outer_radii, root = 0))
        self.radii =np.array( comm.bcast(self.radii, root = 0)    )
        self.seg2cell = comm.bcast(self.seg2cell, root = 0)    
        self.cell2seg = comm.bcast(self.cell2seg, root = 0)         
        self.organTypes =np.array( comm.bcast(self.organTypes, root = 0) ) 
        self.rhizoVol = (self.outer_radii**2 - np.array(self.radii)**2)*np.pi*self.seg_length
        
        # get gloab indx of the new segments
        newLidxSoil = np.array([i for i in range(self.toAddSoil[rank])]) + sum(self.toAddSoil[:rank])+self.nsSoilOld 
        newLidxAir = np.array([i for i in range(self.toAddAir[rank])]) + sum(self.toAddAir[:rank])+self.nsAirOld
        self.rhizoSegsId = np.array([i for i in range(len(self.organTypes)) if i not in self.airSegs ])
        newEidxSoil = np.array([], dtype = np.int64)
        if len(newLidxSoil) > 0:
            newEidxSoil = self.rhizoSegsId[newLidxSoil]
        newEidxAir = np.array([], dtype = np.int64)
        if len(newLidxAir) > 0:
            newEidxAir = self.airSegs [newLidxAir]
        self.newEidx = np.concatenate((newEidxSoil, newEidxAir), dtype = np.int64)
        
        
        if self.debugMode :
            if len(newEidxSoil) > 0:
                assert (np.array(self.organTypes)[newEidxSoil] == 2).all()
        # id of 3d soil cells with at least one root
        self.cellWithRoots = np.unique([self.seg2cell[cylid] for cylid in self.rhizoSegsId]).reshape(-1)

    def getCellIdleftover(self):
        cellIds = self.getCellIds()
        self.cellIdleftover = []
        for cid in cellIds:
            segIds = self.cell2seg[cid]
            cylSoil = np.intersect1d(segIds, self.rhizoSegsId)
            cylSoilOld = np.intersect1d(segIds, self.cylSoilidx_all)

            assert len(cylSoil) >= len(cylSoilOld)

            if len(cylSoil) > len(cylSoilOld):
                self.cellIdleftover.append(cid)
            else: # no new segments but they might have changed shape
                oldVol = self.rhizoVol_old[cylSoilOld]
                newVol = self.rhizoVol[cylSoil]
                Dvol = oldVol - newVol

                if ( (max(abs(Dvol)) > 1e-16) and (max(Dvol)> sum(oldVol - newVol) ) ) :
                    self.cellIdleftover.append(cid)
        self.cellIdleftover = np.array(self.cellIdleftover)

    def update(self):
        """ 
            creates new 1d models or update the sape of existing 1d models
        """
        self.printData('updateBefore')


        if self.debugMode:
            for cyl in self.cyls:                  
                gId = cyl.gId
                if self.changedLen(cyl):     
                    print('wrong segLength', gId, str(self.seg_length[gId]),
                          self.seg_length[gId], cyl.segLength,
                          (self.seg_length[gId] - cyl.segLength),
                          (self.seg_length[gId] - cyl.segLength) / cyl.segLength)
                    raise Exception

        try:
            maxlim1d3d = max(self.maxDiff1d3dCW_abs[0]*10,self.limErr1d3dAbs)
        except:
            maxlim1d3d = self.limErr1d3dAbs
        
        self.broadcastPlantShape() # compute and share plant data from thread 0 
        
        self.eidx = np.concatenate((self.eidx,np.array(self.newEidx, dtype = np.int64)), dtype = np.int64) # 1d model global id on this thread
        
        
        if self.debugMode :
            self.checkVolumeAndRadii(finishedUpdate=False) 
            self.check1d3dDiff( diff1d3dCW_abs_lim = maxlim1d3d) # check mass balance before updating size
            
        cellIds = self.getCellIds()
        
        wat_total = comm.bcast(self.soilModel.getWaterContent() , root = 0) # m3/m3 #self.soilWatVol_old
        mol_total = comm.bcast([self.soilModel.getContent(ncomp) for ncomp in range(1, self.numComp)], root = 0) 

        # update the shape only of air segments and rhizoseg with almost same shape

        self.getCellIdleftover()
        for i, cyl in enumerate(self.cyls):
            if not isinstance(cyl, AirSegment) :
                #update cylinder which have shrunk
                self.updateOld(i, cyl,shapeOnly = True)
            else:
                cyl.segLength = self.seg_length[cyl.gId]

        for i, cyl in enumerate(self.cyls):
            if not isinstance(cyl, AirSegment) :
                #update cylinder which have shrunk
                self.updateOld(i, cyl,smaller = True)


        try:
            
            
            # compute the leftover volume after cylinder shrinkage
            volLeftOver = np.array([self.get_Vol_leftoverI(i) for i in range(len(self.sizeSoilCell))])# cm3 scv 
            # compute the leftover water after cylinder shrinkage  
            watVol_leftover = np.array([self.get_watVol_leftoverI(i, wat_total) for i in range(len(self.sizeSoilCell))])#cm3 wat

            # cm3 => cm and cm3/cm3 
            WatPsi_leftover, theta_leftover = self.get_vol2theta_leftover(watVol_leftover[cellIds], 
                                                               volLeftOver[cellIds],cellIds )
            
            c_content_leftover = dict([(i,np.array([self.getC_content_leftoverI(i, ncomp, mol_total[ncomp -1 ]) for ncomp in range(1, self.numComp )])) for i in cellIds])# mol    

            #molar content of the phase ()water or soil the element is in # m3 wat * (mol wat/m3 wat) or m3 scv * (mol scv/m3 scv)
            phaseMol = dict([(i, np.array([theta_leftover[i]*volLeftOver[i]/1e6* self.molarDensityWat_m3 if ncomp <= self.numDissolvedSoluteComp else volLeftOver[i]/1e6*self.bulkDensity_m3 for ncomp in range(1, self.numComp)])) for i in cellIds])

            # in mol/mol wat or mol/mol bulk soil
            molFr_leftover, conc_leftover = self.getMolFrAndConcLeftover(c_content_leftover, # mol C
                                                              phaseMol,# mol wat or mol mineral soil
                                                              volLeftOver,# mol/molscv or mol/cm3 scv
                                                              cellIds)
                                                              
            
            if self.debugMode :
                try:
                    assert molFr_leftover[cellIds[0]].shape == (self.numSoluteComp,)
                except:
                    print('molFr_leftover[cellIds[0]].shape != (self.numSoluteComp,)',c_content_leftover,  molFr_leftover)
                    raise Exception
                write_file_array('volLeftOver',volLeftOver, 
                                 directory_ = self.results_dir )
                write_file_array('watVol_leftover',watVol_leftover, 
                                 directory_ = self.results_dir )
                write_file_float('theta_leftover',theta_leftover, 
                                 directory_ = self.results_dir )
                write_file_float('c_content_leftover',c_content_leftover, 
                                 directory_ = self.results_dir )
                write_file_array('molFr_leftover',molFr_leftover, 
                                 directory_ = self.results_dir )
                write_file_array('conc_leftover',conc_leftover, 
                                 directory_ = self.results_dir )
                                 

            for i, cyl in enumerate(self.cyls):
                if not isinstance(cyl, AirSegment) :
                    try:
                        self.updateOld(i, cyl,smaller = False, 
                                       thetaLeftOver = theta_leftover[self.seg2cell[cyl.gId]],
                                       konzLeftOver = conc_leftover[self.seg2cell[cyl.gId]])

                    except:
                        print('error when creating smaller cylB',i, cyl.gId,
                              theta_leftover[self.seg2cell[cyl.gId]],conc_leftover[self.seg2cell[cyl.gId]] )
                        raise Exception


            if self.debugMode  :
                for cyl in self.cyls:                                                       
                    gId = cyl.gId
                    if self.changedLen(cyl):       
                        print('wrong segLength',gId,str(self.seg_length[gId]),self.seg_length[gId], cyl.segLength,
                              (self.seg_length[gId] -  cyl.segLength),
                             (self.seg_length[gId] -  cyl.segLength) / cyl.segLength)
                        raise Exception

            for gId in self.newEidx:#only initialize the new eidx
                self.initialize_(gId,WatPsi_leftover,molFr_leftover)


            if self.debugMode :
                for cyl in self.cyls:           
                    gId = cyl.gId
                    if self.changedLen(cyl):
                        print('wrong segLength',gId,str(self.seg_length[gId]),self.seg_length[gId], cyl.segLength,
                              (self.seg_length[gId] -  cyl.segLength),
                             (self.seg_length[gId] -  cyl.segLength) / cyl.segLength)
                        raise Exception


        except:
            self.printData('updateAfter')
            raise Exception
            
        self.cylSoilidx = np.array([gId for lId, gId in enumerate(self.eidx) if (not isinstance(self.cyls[lId], AirSegment))])
        self.cylsSoil = np.array([cyl for cyl in self.cyls if (not isinstance(cyl, AirSegment))])

        # DO NOT SORT THEM
        self.eidx_all = self.allgatherv(np.array(self.eidx), data2share_type_default = np.int64)# all epreviously existsing segs
        self.cylSoilidx_all = self.allgatherv(np.array(self.cylSoilidx), data2share_type_default = np.int64)# all epreviously existsing segs
        
        
        if self.debugMode :
            self.printData('updateAfter')
            
            self.checkVolumeAndRadii(finishedUpdate=True)
            
            
            self.check1d3dDiff(diff1d3dCW_abs_lim = max(self.maxDiff1d3dCW_abs[0]*2,
                                                                  self.limErr1d3dAbs),
                                         diff1d3dCW_rel_lim = self.maxDiff1d3dCW_rel*2 )
            
        
        
        self.nsSoilOld = sum(self.repartitionSoilOld )
        self.nsSoilOld = comm.bcast(self.nsSoilOld, root = 0)  
        self.nsAirOld = sum(self.repartitionAirOld )
        self.nsAirOld = comm.bcast(self.nsAirOld, root = 0)

        
    
    def printData(self, title):
        '''to see how the water and volume gets divided between the volumes'''
        cellIds = self.getCellIds()
        for cellId in cellIds:
            idCylsAll, idCyls = self.getIdCyllMPI(cellId, doSum = False)
            if len(idCylsAll)> 0:
                wat_rhizo_ = self.getWaterVolumesCyl(idCyls, doSum = False, reOrder=True) #cm3
                vol_rhizo_ = self.getVolumesCyl(idCyls, doSum = False, reOrder=True) #cm3
                write_file_float(title+str(cellId)+'waterSum',sum(wat_rhizo_), 
                                 directory_ = self.results_dir +"printData/")
                write_file_array(title+str(cellId)+'water',wat_rhizo_, 
                                 directory_ = self.results_dir +"printData/", fileType = '.csv' )
                write_file_array(title+str(cellId)+'vol',vol_rhizo_, 
                                 directory_ = self.results_dir +"printData/", fileType = '.csv' )
                write_file_array(title+str(cellId)+'theta',wat_rhizo_/vol_rhizo_, 
                                 directory_ = self.results_dir +"printData/", fileType = '.csv' )
                write_file_array(title+str(cellId)+'id',idCylsAll, 
                                 directory_ = self.results_dir +"printData/", fileType = '.csv' )
                for ncomp in range(1, self.numComp):
                    cont = self.getContentCyl(idCyls, idComp=ncomp, doSum = False, reOrder=True)
                    write_file_array(title+str(cellId)+'cont'+str(ncomp),cont, 
                                 directory_ = self.results_dir +"printData/", fileType = '.csv' )
        
    
    
    
    def getMolFrAndConcLeftover(self,c_content_leftover, #mol
                        phaseMol,     #mol water or mol scv
                        volLeftOver,#cm3 scv
                        cellIds):   
        """ go from left over content to molar fraction (dumux unit) and concentration """
        assert phaseMol[cellIds[0]].shape == (self.numSoluteComp,)#
        assert c_content_leftover[cellIds[0]].shape == (self.numSoluteComp,)
        CC_leftover = np.full((len(cellIds), self.numSoluteComp),np.nan)
        konz_leftover = np.zeros((len(cellIds), self.numSoluteComp))
        for i, cid in enumerate(cellIds):
            if cid in self.cellIdleftover:
                pm = phaseMol[cid]
                c_content = c_content_leftover[cid]
                CC_leftover[i][np.where(pm != 0)] = c_content[np.where(pm != 0)]/pm[np.where(pm != 0)]

                if volLeftOver[cid] != 0:
                    konz_leftover[i,:] = c_content/volLeftOver[cid]
            
        
        assert CC_leftover.shape == (len(cellIds), self.numSoluteComp)
        
        CC_leftover = dict([(cellIds[i],CC_leftover[i]) for i in range(len(cellIds)) ]) # molar fraction
        konz_leftover = dict([(cellIds[i],konz_leftover[i]) for i in range(len(cellIds)) ]) # 

        return CC_leftover, konz_leftover #mol/mol, mol/cm3 scv
        
    def get_vol2theta_leftover(self,watVol_leftover, #cm3, len(cellIds)
                        volLeftOver,     #cm3, len(cellIds)
                        cellIds):   
        verbose =  False#(rank == 0) #(idCell== 916) and 
        theta_leftOver = np.array([watVol_leftover[idvol]/vol if (cellIds[idvol] in self.cellIdleftover)
                                   else np.nan
                                   for idvol, vol in enumerate(volLeftOver) ])
        
        lowTheta = np.where(theta_leftOver <= self.vg_soil.theta_R )
        if len(volLeftOver[lowTheta]) > 0:
            try:
                if verbose:
                    print('get_vol2theta_leftover, some theta too low', cellIds[lowTheta],theta_leftOver[lowTheta],
                          min((theta_leftOver - self.vg_soil.theta_R)/self.vg_soil.theta_R)*100)
                assert (
                    np.logical_or(
                    (((theta_leftOver[lowTheta] - self.vg_soil.theta_R)/self.vg_soil.theta_R)*100 > -1.),
                        ((-theta_leftOver[lowTheta] + self.vg_soil.theta_R)*volLeftOver[lowTheta]<=self.maxDiff1d3dCW_abs[0] *10)
                )
                ).all()
                theta_leftOver[lowTheta] = self.vg_soil.theta_R + 1e-14
            except:
                print('min((theta_leftOver - self.vg_soil.theta_R)/self.vg_soil.theta_R)*100 < -1.', volLeftOver,theta_leftOver )
                print(volLeftOver[lowTheta],
                      theta_leftOver[lowTheta],self.vg_soil.theta_R, 
                      'lowTheta',lowTheta, 'cellIds',cellIds,self.maxDiff1d3dCW_abs[0])
                raise Exception
        highTheta = np.where(theta_leftOver > self.vg_soil.theta_S )
        if len(volLeftOver[highTheta]) > 0:
        
            try:
            
                if verbose:
                    print('get_vol2theta_leftover, some theta too high', volLeftOver[highTheta],
                      watVol_leftover[highTheta], theta_leftOver[highTheta],highTheta,
                      self.maxDiff1d3dCW_abs[0],self.vg_soil.theta_S)
                assert (np.logical_or(
                    ((theta_leftOver[highTheta] - self.vg_soil.theta_S)/self.vg_soil.theta_S)*100 < 1.,
                    (theta_leftOver[highTheta] - self.vg_soil.theta_S)*volLeftOver[highTheta]<=self.maxDiff1d3dCW_abs[0] * 10
                     )).all()
                theta_leftOver[highTheta] = self.vg_soil.theta_S 
            except:
                print('theta too high',volLeftOver[highTheta],
                      watVol_leftover[highTheta], theta_leftOver[highTheta],highTheta,
                      self.maxDiff1d3dCW_abs[0],self.vg_soil.theta_S)
                raise Exception
                
        WatPsi_leftover = np.full(theta_leftOver.shape, np.nan)
        if len(theta_leftOver) > 0:
            try:
                idtocompute = np.where(~np.isnan(theta_leftOver))
                WatPsi_leftover[idtocompute] = np.array([vg.pressure_head( tlo, self.vg_soil) for tlo in theta_leftOver[idtocompute]])
            except:
                print(theta_leftOver[lowTheta],volLeftOver[lowTheta])
                print(theta_leftOver[highTheta],volLeftOver[highTheta])
                print(theta_leftOver )
                raise Exception
        
        emptyCell = np.where(np.isnan(theta_leftOver) )
        theta_leftOver[emptyCell] = 0.
        
        return dict(zip(cellIds, WatPsi_leftover)), dict(zip(cellIds, theta_leftOver))
        
    
    

    def allgatherv(self,data2share,keepShape = False, data2share_type_default= float):
        return self.soilModel.allgatherv(data2share,keepShape = keepShape, data2share_type_default = data2share_type_default)
        
    
    def getIdCyllMPI(self,cellId, getidCylsAll = True, doSum =False):    
        idSegs = self.cell2seg[cellId]#all segments in the cell
        idCyls =np.array( list(set(idSegs).intersection(self.cylSoilidx))) #all the segments which already have cylinder
        idCyls.sort()
        if getidCylsAll:
            idCylsAll = np.array( list(set(self.cylSoilidx_all).intersection(idSegs))) # to get the newest segments at the end 
            idCylsAll.sort()
            if doSum:
                idCylsAll = len(idCylsAll)
            return idCylsAll, idCyls
        else:
            return idCyls
            
    def getXcyl(self,data2share,idCyll_=None, doSum = True, reOrder = True):
        if not doSum:
            data2share = self.allgatherv(data2share)
            if reOrder:
                if idCyll_ is None:
                    idCyll =self.eidx_all
                else:
                    idCyll = self.allgatherv(idCyll_, data2share_type_default = np.int64) #  
                try:
                    assert data2share.shape == idCyll.shape
                except:
                    print(data2share.shape, idCyll.shape)
                    raise Exception
                if len(idCyll) > 0:
                    try:
                        sorted_order = np.argsort(idCyll)
                        return data2share[sorted_order]
                    except:
                        print('issue data2share2[idCyll] = data2share', idCyll, data2share, self.eidx)
                        raise Exception
                else:
                    assert len(data2share) == 0
                    return data2share
            else:
                return data2share
        else:# faster than allgather
            return comm.allreduce( sum(data2share), op=MPI.SUM)#self.allgatherv(sum(data2share))#= sum(data2share)
        return -1
        
    def getLocalIdCyls(self,idCyls=None):# idCyls needs to be sorted
        """ get local from global cylinder id  for the thread """
        if idCyls is None:
            idCyls = self.eidx
        try:
            outout = np.array([ np.where(self.eidx == i)[0] for i in idCyls if  np.where(self.eidx == i)[0] < len(self.cyls)])
        except:
            print('error getLocalIdCyls', self.eidx, idCyls)
            raise Exception
        return outout.flatten()
        
        
    def getContentCyl(self,idCyls=None, idComp=1, doSum = True, reOrder = True):#mol
        localIdCyls =   self.getLocalIdCyls(idCyls)      
        mol_rhizo = np.array([sum(self.cyls[i].getContent( idComp)) for i in localIdCyls ]) #cm3
        return self.getXcyl(data2share=mol_rhizo, idCyll_ = idCyls,doSum=doSum, reOrder=reOrder)
        
    def getTotCContentAll(self,idCyls=None, doSum = True, reOrder = True):#mol
        localIdCyls =   self.getLocalIdCyls(idCyls)                      
        mol_rhizo = np.array([sum(self.getTotCContent(self.cyls[i] )) for i in localIdCyls ]) #mol
        return self.getXcyl(data2share=mol_rhizo,idCyll_ = idCyls, doSum=doSum, reOrder=reOrder)
        
    def getThetaCyl(self,idCyls=None, doSum = True, reOrder = True, verbose = False):#cm3
        localIdCyls =   self.getLocalIdCyls(idCyls)           
        wat_rhizo = np.array([sum(self.cyls[i].getWaterVolumesCyl()) for i in localIdCyls ]) #cm3
        V_rhizo = np.array([sum(self.cyls[i].getCellVolumes()) for i in localIdCyls ]) #cm3
        theta= wat_rhizo/V_rhizo#att for air segs
        if verbose and (len(wat_rhizo) > 0):
            print('getWaterVolumesCyl',wat_rhizo,idCyls)#
        return self.getXcyl(data2share=theta, idCyll_ = idCyls,doSum=doSum, reOrder=reOrder)
    
    def getWaterVolumesCyl(self,idCyls=None, doSum = True, reOrder = True, verbose = False):#cm3
        localIdCyls =   self.getLocalIdCyls(idCyls)           
        wat_rhizo = np.array([sum(self.cyls[i].getWaterVolumesCyl()) for i in localIdCyls ]) #cm3
        if verbose and (len(wat_rhizo) > 0):
            print('getWaterVolumesCyl',wat_rhizo,idCyls)
        return self.getXcyl(data2share=wat_rhizo, idCyll_ = idCyls,doSum=doSum, reOrder=reOrder)
        
    def getVolumesCyl(self,idCyls=None, doSum = True, reOrder = True):#cm3
        localIdCyls =   self.getLocalIdCyls(idCyls)                     
        V_rhizo = np.array([sum(self.cyls[i].getCellVolumes()) for i in localIdCyls ]) #cm3
        return self.getXcyl(data2share=V_rhizo,idCyll_ = idCyls, doSum=doSum, reOrder=reOrder)
        
    def getKrw(self,idCyls=None):#[-] unitless
        doSum = False
        reOrder = True
        localIdCyls =   self.getLocalIdCyls(idCyls)                     
        krws = np.array([self.cyls[i].getKrw()[0] for i in localIdCyls ]) 
        return self.getXcyl(data2share=krws ,idCyll_ = idCyls, doSum=doSum, reOrder=reOrder)
        
    def getDeltaR(self,idCyls=None):#[-] unitless, TODO: replace with self.dx2?
        doSum = False
        reOrder = True
        localIdCyls =   self.getLocalIdCyls(idCyls)      
        cc0 = np.array([self.cyls[i].getCellCenters()[0] for i in localIdCyls ]) 
        p0 = np.array([ self.cyls[i].getPoints()[0]  for i in localIdCyls ], dtype=object).flatten() 
        deltaR = cc0 - p0
        return self.getXcyl(data2share=deltaR ,idCyll_ = idCyls, doSum=doSum, reOrder=reOrder)
    
    def getC_rhizo(self, idComp = 1, konz = True): # if konz:  mol/m3 wat or mol/m3 scv, else: mol
        """ return component concentration or content, only in voxel with 1D-domains"""
        
        isDissolved = (idComp <= self.numDissolvedSoluteComp)
        
        contentOrKonz = np.full(len(self.sizeSoilCell), 0.)
        cellIds = self.getCellIds()
            
        for ncell, idCell in enumerate(cellIds):
            idSegs = self.cell2seg[idCell]#all segments in the cell
            idCylsAll, idCyls= self.getIdCyllMPI(idCell, doSum = True)
            if idCylsAll > 0:
                mol_rhizo = self.getContentCyl(idCyls, idComp)
                if konz:
                    if isDissolved:
                        V_rhizo = self.getWaterVolumesCyl(idCyls)/1e6
                    else:
                        V_rhizo = self.getVolumesCyl(idCyls)/1e6
                    V_tot =  V_rhizo 
                else:
                    V_tot = 1
                    V_rhizo = np.nan
                res_CC = ( mol_rhizo)/(V_tot)#mol/m3 or mol
                
                if res_CC < 0:
                    print("res_CC < 0:",rank , idComp,  mol_rhizo,V_tot ,V_rhizo, flush=True)
                    print(idCyls, idSegs, idCell, flush=True)
                    raise Exception
                
                contentOrKonz[idCell] =  res_CC   
        return contentOrKonz
        
        
    def update_concentration(self, totContent, changeRatio, gradient, phaseVolOrMolFrOldold, volumes, isWater, verbose=False):
        """
        Update the concentration to get specific total content and gradient.
        @param totContent: new total content of the element in the cylinder (cm3 water or mol solute)
        @param changeRatio: ratio between toContent and old total content of the element (for trouble shooting)
        @param gradient: old concentration gradient
        @param phaseVolOrMolFrOldold: old water content (cm3/cm3) or volume of bulk soil
        @param volumes: volume of each cell of the cylinder (cm3)
        @param isWater : water element (True) or solute (False)
        @param verbose
        """

        def print_verbose(*args):
            if verbose:
                print(rank, *args)

        def solve_concentration_matrix(matrix, aB):
            SPmatrix = sparse.csc_matrix(sparse.coo_matrix(matrix))
            return LA.spsolve(SPmatrix, aB, use_umfpack=True)

        def validate_concentration(val_new, totContent, gradient, volumes):
            """ check that tot content and gradient is correct """
            try:
                assert abs(sum(val_new * volumes) - totContent) < 1e-13
                assert (abs((val_new[1:] - val_new[:-1]) - gradient) < 1e-13).all()
            except:
                print_verbose('update_concentration error', 'val_new', val_new, 'totContent', totContent, 'gradient', gradient, 
                'phaseVolOrMolFrOldold', phaseVolOrMolFrOldold, 'volumes', volumes, 'changeRatio', changeRatio)
                raise Exception

        # Verbose initial information
        print_verbose('isWater', isWater, 'update_concentration error', 'totContent', totContent, 'gradient', gradient, 'phaseVolOrMolFrOldold', phaseVolOrMolFrOldold, 'volumes', volumes, 'changeRatio', changeRatio)

        # Create and solve concentration matrix
        matrix_size = self.NC - 1
        matrix = np.diag(np.full(matrix_size - 1, -1.), k=1) + np.diag(np.full(matrix_size, 1.), k=0)
        matrix[-1, :] = volumes
        aB = np.append(-gradient, totContent)
        val_new = solve_concentration_matrix(matrix, aB)
        
        print_verbose('val_new', val_new)
        validate_concentration(val_new, totContent, gradient, volumes)

        # Set bounds based on water or solute
        if isWater:
            maxVal = self.vg_soil.theta_S
            minVal = self.theta_wilting_point
        else:
            maxVal = np.Inf
            minVal = 0.
        # check that the mean concentration respects the boundary 
        assert ( (minVal - totContent/sum(volumes)) < 1e-14) 
        assert ( (totContent/sum(volumes) - maxVal) < 1e-14) 
            

        # Verbose before changes
        print_verbose('BEFORE possible changes. new content', val_new * volumes, 'totContent', totContent, 'sum new content', sum(val_new * volumes), 'sum(val_new * volumes) - totContent', sum(val_new * volumes) - totContent)

        # Adapt values if necessary
        val_new = helpfull.adapt_values(val_new.copy(), minVal, maxVal, volumes, divideEqually=True)

        # Final verbose and checks
        print_verbose('AFTER possible changes. new content', val_new * volumes, 'totContent', totContent, 'sum new content', sum(val_new * volumes), 'change ratio error', sum(val_new * volumes) - totContent)
        
        # check that concentration in each cell respects the boundary and totcontent is still correct
        assert (val_new >= minVal).all()
        assert (val_new <= maxVal).all()
        assert abs(sum(val_new * volumes) - totContent) < 1e-14

        return val_new

    
    def interAndExtraPolation_(self,pt,pointsOld_, chip, spl):
        if (pt >= min(pointsOld_)) and (pt <= max(pointsOld_)): #interpolation
            return chip(pt)
        else:#extrapolation
            return spl(pt)
        
    def interAndExtraPolation(self,pointsNew,pointsOld, valOld):
        chip = PchipInterpolator(pointsOld, valOld)#for interpolation
        spl =  CubicSpline(pointsOld, valOld, bc_type='not-a-knot') #extrapolation  
        return np.array([self.interAndExtraPolation_(pt, pointsOld, chip, spl) for pt in pointsNew])

    def changedLen(self,cyl):
        gId = cyl.gId
        return (abs(self.seg_length[gId] -
             cyl.segLength) >= 1e-15 or abs((self.seg_length[gId] -
                                             cyl.segLength) / cyl.segLength) >= 1e-5)


    def updateOld(self, lId, cyl, smaller=False, shapeOnly=False,
                  thetaLeftOver=0., konzLeftOver=None,
                  verbose=False):
        """
        Update distribution of a cylinder if its volume has changed.
        
        Parameters:
            lId: Local cylinder id.
            cyl: Cylinder object.
            smaller: Apply to the cylinder which has shrunk (True) or grown (False).
            thetaLeftOver: Mean theta in the newly available space (if smaller is False).
            konzLeftOver: Mean solute concentration in the newly available space (if smaller is False).
        """
        konzLeftOver = konzLeftOver if konzLeftOver is not None else np.zeros(self.numSoluteComp)
        gId = self.eidx[lId]
        assert gId == cyl.gId
        cellId = self.seg2cell[gId]
        verbose = self.mpiVerboseInner

        segsId = np.array([ids for ids in self.cell2seg[cellId] if self.organTypes[ids] == 2])
        oldPoints = np.array(cyl.getPoints()).flatten()
        lb = self.logbase
        a_in = self.radii[gId]
        a_out = self.outer_radii[gId]

        if not ((self.seg2cell[gId] >= 0) and (self.organTypes[gId] == 2)):
            points = np.array([a_in,a_out ])
            assert len(points) == len(oldPoints)
        else:
            points = np.logspace(np.log(a_in) / np.log(lb), np.log(a_out) / np.log(lb), self.NC, base = lb) # cm

            volOld = cyl.getCellVolumes()
            ## new shape: 
            volNew = self.getVolumes(points, self.seg_length[gId] ) # cm^3
            deltaVol = sum(volNew) - sum(volOld) 
            
            ## shape:
            centersNew = (points[1:] + points[:-1]) / 2  # cm

                                                         
                                                   
            changeShapeAndConc = ((((deltaVol > 0) and (not smaller)) or (
                    (deltaVol < 0) and  smaller)
                          )  and (cellId in self.cellIdleftover)) and (not shapeOnly)


            changeShape = (shapeOnly and ((deltaVol != 0.)  or self.changedLen(cyl)
                                          ) and (cellId not in self.cellIdleftover))


            if changeShapeAndConc or changeShape:


                changeRatio = 1.
                if changeShapeAndConc:
                    assert (thetaLeftOver > -self.maxDiff1d3dCW_abs[0]) or (deltaVol <= 0.)

                             
                                   
                                                               
                    ## change ratio
                    changeRatio = min(sum(volNew)/sum(volOld), 1.)# we migth have volNew > volOld if the gain by L increase is higher than loss via r_out decrease


                ##  water:
                theta_old = cyl.getWaterContent() # cm3/cm3
                gradientOld = (theta_old[1:] - theta_old[:-1])
                gradientNew = self.interAndExtraPolation(points[1:-1],oldPoints[1:-1], gradientOld)
                
                wOld = sum(theta_old*volOld)
                maxVal = self.vg_soil.theta_S  # keep that or set lower higher bound?
                minVal = self.theta_wilting_point
                
                if smaller:
                    changeRatioW = max(min(changeRatio, sum(maxVal*volNew)/wOld),sum(minVal*volNew)/wOld)
                else:
                    changeRatioW = changeRatio
                try:
                    assert min(theta_old)>=minVal
                    assert max(theta_old)<=maxVal
                    assert ((changeRatioW <= 1.) and (changeRatioW > 0.))
                    assert wOld > 0.
                    assert max(thetaLeftOver*deltaVol,0.) >= 0.
                except:
                    print('changeRatioW error', changeRatioW, wOld, thetaLeftOver,deltaVol, maxVal, minVal)
                    print('sum(maxVal*volNew)/wOld)',sum(maxVal*volNew)/wOld, sum(minVal*volNew)/wOld)
                    print('theta_old',repr(theta_old),repr(changeRatio), repr(volNew),repr(volOld) )
                    print('points',repr(points),repr(oldPoints))
                    raise Exception
                if verbose :
                    print('changeRatioW ', changeRatioW, wOld, thetaLeftOver,deltaVol, maxVal, minVal)
                    print('sum(maxVal*volNew)/wOld)',sum(maxVal*volNew)/wOld, sum(minVal*volNew)/wOld)
                    print('theta_old',repr(theta_old),repr(changeRatio), repr(volNew),repr(volOld) )
                    print('points',repr(points),repr(oldPoints))
                try:
                    try:
                        # get theta for each cell
                        theta_new = self.update_concentration(totContent = wOld*changeRatioW + max(thetaLeftOver*deltaVol,0.),
                                                             changeRatio=changeRatioW, 
                                                         gradient =gradientNew, phaseVolOrMolFrOldold = theta_old, volumes = volNew,isWater = True,
                                                            verbose = verbose)
                    except:
                        print('1st faile of update_concentration for water, try again, try again with verbose = True. rank', rank)
                        theta_new = self.update_concentration(totContent = wOld*changeRatioW + max(thetaLeftOver*deltaVol,0.),
                                                             changeRatio=changeRatioW, 
                                                         gradient =gradientNew, phaseVolOrMolFrOldold = theta_old, volumes = volNew,isWater = True,
                                                            verbose = True)
                    newHead = np.array([vg.pressure_head(nt, self.vg_soil) for nt in theta_new])# cm
                except:
                         
                    print('\t',gId,"x_old",theta_old,theta_old* volOld,volOld )
                    print('\t',gId,"points",oldPoints, points,centersNew)
                    print('\t',gId,"gradient",gradientOld, gradientNew)
                    print('\t',gId,"vg param", self.vg_soil.theta_R, self.vg_soil.theta_S,self.theta_wilting_point)   
                    print('\t',gId,"changeRatio",changeRatio, changeRatioW)    
                    print('\t',gId,"newHead", newHead ,theta_new)
                    raise Exception
                if verbose:
                    print('\t',gId,"x_old",theta_old* volOld,volOld )
                    print('\t',gId,"xnew", theta_new* volNew,volNew )
                    print('\t',gId,"newHead", newHead )
                    print('\t',gId,"points",oldPoints, points,centersNew)
                    print('\t',gId,"gradient",gradientOld, gradientNew)
                    print('\t',gId,"theta",theta_new, theta_old)
                    print('\t',gId,"vg param", self.vg_soil.theta_R, self.vg_soil.theta_S,self.theta_wilting_point)   
                    print('\t',gId,"changeRatio",changeRatio, changeRatioW)   
                    
                ## new contents:  
                molFrOld =np.array( [np.array(cyl.getSolution(nC+1)) for nC in range(self.numSoluteComp)])   #mol/mol 
                volWatNew = theta_new *volNew
                molFrNew = []
                for nComp in range(1, self.numComp):
                    if (molFrOld[nComp -1] != 0.).any():
                        isDissolved = (nComp <= self.numDissolvedSoluteComp)
                        if isDissolved: # mol phase = [cm3 phase] * [m3/cm3] * [mol phase /m3 phase] 
                            molarPhaseOld = theta_old*volOld/1e6 * self.phaseDensity(nComp ) 
                            molarPhaseNew = volWatNew/1e6 * self.phaseDensity(nComp ) # 
                        else:
                            molarPhaseOld = volOld/1e6 * self.phaseDensity(nComp )
                            molarPhaseNew = volNew/1e6 * self.phaseDensity(nComp ) 
                        gradientOld = (molFrOld[nComp -1][1:] - molFrOld[nComp -1][:-1])   
                        gradientNew = self.interAndExtraPolation(points[1:-1],oldPoints[1:-1], gradientOld)
                        cOld = sum(molFrOld[nComp -1] *   molarPhaseOld  )    
                        
                        assert abs(cOld - sum(cyl.getContent(nComp)))< 1e-13
                        
                        try:
                            try:
                                #get mole fraction for each cell
                                molFrNew.append(
                                    self.update_concentration(totContent = cOld*changeRatio+ max(konzLeftOver[nComp -1]*deltaVol,0.),
                                                                         changeRatio=changeRatio,gradient =gradientNew, 
                                        phaseVolOrMolFrOldold = molFrOld[nComp -1], volumes = molarPhaseNew,isWater = False, verbose = False))                             
                            except:
                                print('1st faile of update_concentration for comp no',nComp,', try again, try again with verbose = True. rank', rank,
                                     'max(konzLeftOver[nComp -1]*deltaVol,0.)',max(konzLeftOver[nComp -1]*deltaVol,0.))
                                molFrNew.append(
                                    self.update_concentration(totContent = cOld*changeRatio + max(konzLeftOver[nComp -1]*deltaVol,0.),
                                                                         changeRatio=changeRatio,gradient =gradientNew, 
                                        phaseVolOrMolFrOldold = molFrOld[nComp -1], volumes = molarPhaseNew,isWater = False, verbose = True)) 
                                        
                        except:
                            print('update_concentration failed','cOld',cOld,#'contentC[nComp-1][cellId] ',contentC[nComp-1][cellId] ,
                                  'changeRatio',changeRatio,'gradientNew',gradientNew,'molarPhaseNew',
                                 molarPhaseNew,'molFrOld[nComp -1]',molFrOld[nComp -1],'molFrOld',molFrOld[nComp -1] ,
                                  'molarPhaseOld',   molarPhaseOld,'sum(volNew)',sum(volNew),
                                  'sum(volOld)',sum(volOld) )
                            raise Exception
                        # final checks that the content is as expected after the updates
                        try:
                            assert (abs(sum(molFrNew[nComp -1]* molarPhaseNew)- cOld*changeRatio - max(konzLeftOver[nComp -1]*deltaVol,0.)) < 1e-14) or (abs(sum(molFrNew[nComp -1]* molarPhaseNew)<1e-14)) or (abs(abs(sum(molFrNew[nComp -1]* molarPhaseNew)/ (cOld*changeRatio  + max(konzLeftOver[nComp -1]*deltaVol,0.)))*100 -100) < 1e-5)
                        except:
                            print('\t',rank,gId,"error",nComp, 'totContent', cOld*changeRatio,'changeRatio',changeRatio,
                                   'added',max(konzLeftOver[nComp -1]*deltaVol,0.),
                                 'new content', molFrNew[nComp -1]* molarPhaseNew, 'old content',molFrOld[nComp -1] *   molarPhaseOld,
                                  'sum new content',sum(molFrNew[nComp -1]* molarPhaseNew),#sum(molFrNew[nComp -1]* molarPhaseOld),
                                  'sum old content',sum(molFrOld[nComp -1] *   molarPhaseOld)  + max(konzLeftOver[nComp -1]*deltaVol,0.),
                                   'change ratio error',sum(molFrNew[nComp -1]* molarPhaseNew)- cOld*changeRatio - max(konzLeftOver[nComp -1]*deltaVol,0.))
                            raise Exception
                    else:
                        molFrNew.append(molFrOld[nComp -1])
                        
                # create new cylinder from the data
                self.cyls[lId] = self.initialize_dumux_nc_( gId, 
                                                            x = newHead,# cm
                                                            cAll = molFrNew, # mol/mol water or mol/mol scv
                                                            Cells = centersNew) # cm
                                                            
                
                
            
    def get_Vol_leftoverI(self, idCell):# cm3
        """ difference between volume of cylinder and volume of 3d soil voxel  """
        verbose = (rank == 0)  and self.mpiVerboseInner #(idCell== 916) and (rank == 0)#
        idCylsAll = 0
        idCyls =[]


        vol_rhizo = 0
        if (idCell in self.cell2seg) and (idCell in self.cellIdleftover):
            idCylsAll, idCyls =   self.getIdCyllMPI(idCell, True, doSum = True)

            # we have old segments and leftover space (to avoid division by 0 later)
            if idCylsAll > 0:
                vol_rhizo= self.getVolumesCyl(idCyls) #m3

        newVol = self.sizeSoilCell[idCell] - vol_rhizo
        if verbose:
            print('get_Vol_leftoverI',rank, idCell,newVol, self.sizeSoilCell[idCell], vol_rhizo,  len(idCyls), idCylsAll)
        try:
            assert newVol > -1e-10
        except:
            print('issue in get_Vol_leftoverI',rank, idCylsAll, 
                  len(np.array(self.outer_radii)), np.array(self.outer_radii))
            print( idCell,newVol,self.sizeSoilCell[idCell], vol_rhizo)
            raise Exception
            
        return max(newVol,0.)
        
    def get_watVol_leftoverI(self, idCell, wat_total_):# cm3
        """ difference between water volume of cylinder and volume of 3d soil voxel  """
        wat_total = wat_total_[idCell] * self.sizeSoilCell[idCell] # [cm3] water contentw
        wat_rhizo = 0
        idSegs = []
        idCyls = []
        idCylsAll = 0
        if (idCell in self.cell2seg) and (idCell in self.cellIdleftover):
            idSegs = self.cell2seg[idCell]#all segments in the cell
            idSegs=np.array( [ids for ids in idSegs if (self.organTypes[ids] == 2)])#only root segments
            idCylsAll, idCyls =   self.getIdCyllMPI(idCell, True, doSum = True)   # id of segments which already have a 1d model
            if idCylsAll > 0: # we have old segments
                wat_rhizo= self.getWaterVolumesCyl(idCyls) #cm3
        watVol_res = wat_total - wat_rhizo #cm3
        if watVol_res < 0.:            
            try:
                # no new segments (watVol_res should be 0) and error >= max water error -1e-13
                assert (len(idSegs) == idCylsAll) and (watVol_res > (-1e-13-self.maxDiff1d3dCW_abs[0])) # rounding error probably
                watVol_res = 0.
            except:
                print("getWatPsi_leftoverI")
                print(idCell, wat_total,wat_rhizo, wat_total - wat_rhizo,self.maxDiff1d3dCW_abs[0])
                print( len(idSegs), len(idCyls), idCylsAll)# how many old and new cylinders?
                raise Exception
                
        return watVol_res
        
    
    def getC_content_leftoverI(self, idCell, idComp, mol_total):# mol
        """ difference between C content of cylinder and of 3d soil voxel  
            @param: idCell: id of the cell
            @param: idComp: solute component id
            @param: mol_total: C content of component idComp according to 3d soil models
        
        """
        mol_total = mol_total[idCell] # mol
        mol_rhizo = 0
                      
        idCyls = []
        idCylsAll = 0
        if (idCell in self.cell2seg) and (idCell in self.cellIdleftover):
            idSegs = self.cell2seg[idCell]#all segments in the cell
            idSegs=np.array( [ids for ids in idSegs if (self.organTypes[ids] == 2)])#only root segments
            idCylsAll, idCyls =  self.getIdCyllMPI(idCell, True, doSum = True)   
            
            if idCylsAll > 0:#we have old segments
                mol_rhizo = self.getContentCyl(idCyls, idComp=idComp, doSum = True)#adapted for MPI
        res_CC = mol_total - mol_rhizo
        
        if res_CC < 0.:
            if (res_CC >(-1e-13-self.maxDiff1d3dCW_abs[idComp]*10)):# and (len(idSegs) == len(idCylsAll))): # rounding error probably 
                res_CC = 0.
            else:
                print("getC_content_leftoverI", idCell)
                print("res_CC = ",res_CC," < ",(-self.maxDiff1d3dCW_abs[idComp]*10),"or",len(idSegs),"=/=",idCylsAll,
                ", idComp:",idComp,'mol_total',mol_total ,
                'mol_rhizo', mol_rhizo,'self.maxDiff1d3dCW_abs',self.maxDiff1d3dCW_abs ) 
                print('lens', len(idSegs),idCylsAll, len(idCyls))# how many old and new cylinders?
                raise Exception
                
        return res_CC

                
    def initialize_(self,gId,x,cc ):
        """ create new segments for soil element content data
            @param gId: global segment index
            @param x: mean water potential per 3d soil cell (cm)
            @param cc: solute molar fraction per 3d soil cell (mol/mol)
        
        """
        if ((self.seg2cell[gId] >= 0) and (self.organTypes[gId] == 2)):
            try:
                self.cyls.append(self.initialize_dumux_nc_(gId, x[self.seg2cell[gId]], cc[self.seg2cell[gId]]))
            except:
                print('error at initialization',gId,self.seg2cell[gId],
                      self.organTypes[gId],
                    self.radii[gId], self.outer_radii[gId],self.seg_length[gId],
                    x[self.seg2cell[gId]],
                      cc[self.seg2cell[gId]],self.seg2cell[gId] )
                raise Exception
        else:
            # shoot or root aboveground
            a_in = self.radii[gId]#get Perimeter instead? not used for now anyway
            a_out = self.outer_radii[gId]
            self.cyls.append(AirSegment(a_in, a_out,self.seg_length[gId])) #psi_air computed by the photosynthesis module.
            self.cyls[-1].gId = gId    
            self.cyls[-1].segLength = self.seg_length[gId]    
    

    def initialize_dumux_nc_(self, gId, x,                                                # cm
                                    cAll = [0.1 / 18,                                   # mol/mol wat
                                         10/ 18,                                        # mol/mol wat
                                         0.011 * 1e6/ (2700/ 60.08e-3* (1. - 0.43)),    # mol/mol scv
                                         0.05 * 1e6/(2700/ 60.08e-3* (1. - 0.43)),      # mol/mol scv    
                                         0.011 * 1e6/(2700/ 60.08e-3* (1. - 0.43)),     # mol/mol scv
                                         0.05 * 1e6/(2700/ 60.08e-3* (1. - 0.43)),      # mol/mol scv
                                         0./(2700/ 60.08e-3* (1. - 0.43)),              # mol/mol scv
                                         0./(2700/ 60.08e-3* (1. - 0.43))],             # mol/mol scv
                                         Cells = []):                                   # cm
        verbose = False#gId == 569#self.mpiVerboseInner # (self.seg2cell[gId]==916)
        a_in = self.radii[gId]
        a_out = self.outer_radii[gId]
        lId =int( np.where(self.eidx == gId)[0])
        
        if a_in < a_out:
        
            cyl = RichardsNoMPIWrapper(RichardsNCCylFoam(), self.useMoles)  # only works for RichardsCylFoam compiled without MPI
            cyl.pindx = self.soilModel.pindx
            cyl.results_dir = self.soilModel.results_dir
            cyl.initialize(verbose = False)
            cyl.setVGParameters([self.soil])
            lb = self.logbase
            
            points = np.logspace(np.log(a_in) / np.log(lb), np.log(a_out) / np.log(lb), 
                                 self.NC, base = lb)
            
            cyl.createGrid1d(points)# cm
                
            if len(self.dx2) > lId:
                self.dx2[lId] = 0.5 * (points[1] - points[0]) #when updating
            else:
                self.dx2.append(0.5 * (points[1] - points[0]))

            cyl.setParameter("Problem.segLength", str(self.seg_length[gId]))  # cm
            cyl.setParameter("SpatialParams.Temperature","293.15") # todo: redefine at each time step
            cyl.setParameter("Soil.BC.dzScaling", "1")
            cyl.setParameter( "Soil.css1Function", str(self.soilModel.css1Function))
            cyl.setParameter("Problem.verbose", "0")
            cyl.setParameter("Problem.reactionExclusive", "0")
            cyl.setParameter("Soil.CriticalPressure", str(self.soilModel.wilting_point))
            if verbose:
                print("Soil.IC.P", cyl.dumux_str(x), Cells)
            cyl.setParameter("Soil.IC.P", cyl.dumux_str(x))# cm
            
            #default: no flux
            cyl.setInnerBC("fluxCyl", 0.)  # [cm/day] #Y 0 pressure?
            cyl.setOuterBC("fluxCyl", 0.)
            
            cyl.setParameter("Soil.MolarMass", str(self.soilModel.solidMolarMass))
            cyl.setParameter("Soil.solidDensity", str(self.soilModel.solidDensity))
            cyl.setParameter("Flux.UpwindWeight", "1")
            cyl.setParameter("Soil.betaC", str(self.soilModel.betaC ))
            cyl.setParameter("Soil.betaO", str(self.soilModel.betaO))
            cyl.setParameter("Soil.C_S_W_thresC", str(self.soilModel.C_S_W_thresC )) #mol/cm3
            cyl.setParameter("Soil.C_S_W_thresO", str(self.soilModel.C_S_W_thresO )) #mol/cm3
            cyl.setParameter("Soil.k_decay", str(self.soilModel.k_decay))
            cyl.setParameter("Soil.k_decay2", str(self.soilModel.k_decay2 ))
            cyl.setParameter("Soil.k_DC", str(self.soilModel.k_DC  )) # 1/d
            cyl.setParameter("Soil.k_DO", str(self.soilModel.k_DO  )) # 1/d
            cyl.setParameter("Soil.k_growthC", str(self.soilModel.k_growthC))
            cyl.setParameter("Soil.k_growthO", str(self.soilModel.k_growthO))
            cyl.setParameter("Soil.K_L", str(self.soilModel.K_L))#[mol/cm3]
            cyl.setParameter("Soil.k_phi", str(self.soilModel.k_phi ))
            cyl.setParameter("Soil.k_RC", str(self.soilModel.k_RC))
            cyl.setParameter("Soil.k_RO", str(self.soilModel.k_RO ))

            cyl.setParameter("Soil.k_SC", str(self.soilModel.k_SC )) #cm^3/mol/d
            cyl.setParameter("Soil.k_SO", str(self.soilModel.k_SO )) #cm^3/mol/d
            
            cyl.setParameter("Soil.m_maxC", str(self.soilModel.m_maxC  ))# 1/d
            cyl.setParameter("Soil.m_maxO", str(self.soilModel.m_maxO  ))# 1/d
            cyl.setParameter("Soil.micro_maxC", str(self.soilModel.micro_maxC ))# 1/d
            cyl.setParameter("Soil.micro_maxO", str(self.soilModel.micro_maxO ))# 1/d
            cyl.setParameter("Soil.v_maxL", str(self.soilModel.v_maxL))#[d-1]

            cyl.setParameter("Soil.k_sorp", str(self.soilModel.k_sorp)) # mol / cm3 or mol
            cyl.setParameter("Soil.f_sorp", str(self.soilModel.f_sorp)) #[-]

            cyl.setParameter("Soil.kads", str(self.soilModel.kads)) #[cm3/mol/d]
            cyl.setParameter("Soil.kdes", str(self.soilModel.kdes)) #[1/d]            
            cyl.setParameter("Soil.CSSmax", str(self.soilModel.CSSmax)) #[mol/cm3 scv zone 1] or mol
            cyl.setParameter("Soil.alpha", str(self.soilModel.alpha)) #[1/d]


            cyl.setParameter("Soil.C_aOLim", str(self.soilModel.C_aOLim)) #[molC/cm3 scv]
            cyl.setParameter("Soil.C_aCLim", str(self.soilModel.C_aCLim)) #[molC/cm3 scv]
            cyl.setParameter("1.Component.LiquidDiffusionCoefficient", str(self.soilModel.Ds)) #m^2/s

            cyl.setParameter("2.Component.LiquidDiffusionCoefficient", str(self.soilModel.Dl)) #m^2/s
            

            
            for j in range( 1, self.numComp):
                cyl.setParameter( "Soil.BC.Bot.C"+str(j)+"Type", str(3))
                cyl.setParameter( "Soil.BC.Top.C"+str(j)+"Type", str(3))
                cyl.setParameter( "Soil.BC.Bot.C"+str(j)+"Value", str(0)) 
                cyl.setParameter( "Soil.BC.Top.C"+str(j)+"Value", str(0 )) 
                
            for j in range( 1, self.numComp):       
                cyl.setParameter("Soil.IC.C"+str(j), cyl.dumux_str(cAll[j-1]) ) 

            if len(Cells) > 0:#in case we update a cylinder, to allow dumux to do interpolation
                assert(len(cAll[j-1])==len(Cells))
                CellsStr = cyl.dumux_str(Cells/100)#cm -> m
                cyl.setParameter("Soil.IC.Z",CellsStr)# m
                if len(Cells)!= len(x):
                    print("Cells, x",Cells, x, len(Cells), len(x))
                    raise Exception
                for j in range( 1, self.numComp):
                    cyl.setParameter("Soil.IC.C"+str(j)+"Z",CellsStr) # m
                    if len(Cells)!= len( cAll[j-1]):
                        print("Cells,  cAll[j-1]",Cells,  cAll[j-1], 
                                len(Cells), len(cAll[j-1]), j)
                        raise Exception
            
            if self.doSoluteUptake:
                Vmax = 3.844e-10*(24*3600)/1e4# (kg m–2 s–1) * (s/d) * (m2/cm2) => (
                # kg cm–2 d–1)
                Vmax = Vmax * 1000. / self.soilModel.molarMassC # (kg cm–2 d–1) * (g/kg) / (g/mol) => mol cm-2 d-1
                cyl.setParameter("RootSystem.Uptake.Vmax", cyl.dumux_str(Vmax))  # mol /cm^2 / s - > mol /cm^2 / day 
                km = 1.054e-4 * 1e-6 # (kg m–3) => kg cm-3
                km = km * 1000. / self.soilModel.molarMassC # (kg cm-2 * (g/kg) / (g/mol)) 
                cyl.setParameter("RootSystem.Uptake.Km", cyl.dumux_str(km))  # mol / cm3                
                cyl.setParameter( "Soil.BC.Bot.C1Type", str(8))
                          
            # Maximum uptake rate (kg m–2 s–1)	3.844e-10	(Teo et al. (1992a)), from https://www.ncbi.nlm.nih.gov/pmc/articles/PMC7489101/
            # Michaelis constant (kg m–3)	1.054e-4	(Teo et al. (1992b)), from https://www.ncbi.nlm.nih.gov/pmc/articles/PMC7489101/
            
            cyl.doBiochemicalReaction = self.doBiochemicalReaction
            cyl.molarMassC = self.soilModel.molarMassC
            cyl.MaxRelativeShift = self.soilModel.MaxRelativeShift_1DS
            cyl.EnableResidualCriterion = self.soilModel.EnableResidualCriterion
            cyl.EnableAbsoluteResidualCriterion = self.soilModel.EnableAbsoluteResidualCriterion
            cyl.SatisfyResidualAndShiftCriterion = self.soilModel.SatisfyResidualAndShiftCriterion
            cyl.MaxTimeStepDivisions = self.soilModel.MaxTimeStepDivisions
            cyl.MaxSteps = self.soilModel.MaxSteps
            cyl.initializeProblem(maxDt = self.soilModel.maxDt_1DS)#self.soilModel.maxDt)
            cyl.eps_regularization = self.soilModel.eps_regularization
            if cyl.eps_regularization is not None:
                cyl.setRegularisation(cyl.eps_regularization, cyl.eps_regularization) # needs to be low when using sand parameters. 
            
            cyl.setCriticalPressure(self.soilModel.wilting_point)  # cm pressure head
            cyl.bulkDensity_m3 = self.soilModel.bulkDensity_m3
            cyl.solidDensity =self.soilModel.solidDensity 
            cyl.solidMolarMass =self.soilModel.solidMolarMass
            cyl.solidMolDensity =self.soilModel.solidMolDensity         
            cyl.k_sorp =self.soilModel.k_sorp               
            cyl.CSSmax = self.soilModel.CSSmax               
            cyl.f_sorp =self.soilModel.f_sorp    
            cyl.css1Function = self.soilModel.css1Function
            cyl.ddt = 1.e-3
            cyl.gId = gId    
            cyl.theta_wilting_point = self.theta_wilting_point    
            cyl.vg_soil = self.vg_soil
            cyl.a_in = a_in    
            cyl.a_out = a_out
            ThetaCyl = cyl.getWaterContent()
            setDefault(cyl)
            cyl.createNewtonSolver() # make sure solver parameters are implemented.
            try:
                assert (ThetaCyl >= self.vg_soil.theta_R).all()
                assert (ThetaCyl <= self.vg_soil.theta_S).all()
            except:
                print('issue thetaCyl',rank,ThetaCyl, self.vg_soil.theta_R, self.vg_soil.theta_S )
                raise Exception
            pHeadcyl = cyl.getSolutionHead()
            
            if verbose:
                print('end initialize_',gId,self.seg2cell[gId],'wat vol?',sum(cyl.getWaterVolumesCyl()),self.seg_length[gId],
                  pHeadcyl , x,pHeadcyl - x,'Cells',Cells, a_in, a_out, cyl.segLength)
            
                
            try:
                x_divide = np.where(np.array(x)!=0,x,1)
                thetainit = cyl.getWaterContent()
                thetainitth = np.array([vg.water_content( p_mean_, self.vg_soil) for
                                        p_mean_ in pHeadcyl])
                theta_divide = np.where(thetainitth!=0,thetainitth,1)

                assert abs(self.seg_length[gId] -
                           cyl.segLength) < 1e-16 or abs((self.seg_length[gId] -
                           cyl.segLength)/cyl.segLength) < 1e-5
                # we could have some issue because of the water
                # retention curve regularisation in dumux
                assert len(pHeadcyl) == (self.NC - 1)
                assert (np.logical_or( (abs((pHeadcyl - x)/x_divide)*100 < 1e-5) , 
                                       (abs(pHeadcyl - x) < 1e-9) )).all()
                assert (np.logical_or( (abs((thetainit - thetainitth)/theta_divide)*100 < 1e-5) ,
                                       (abs(thetainit- thetainitth) < 1e-9) )).all()
            except:
                print('error: issue with cylinder creations', rank)
                print('len(pHeadcyl) == (self.NC - 1)?', len(pHeadcyl), (self.NC - 1))
                print('(abs((pHeadcyl - x)/x_divide)*100 > 1e-5).all()?',abs((pHeadcyl - x)/x_divide)*100, pHeadcyl,x,'x_divide',x_divide)
                print('theta',thetainit,thetainitth)
                raise Exception
            return cyl
            
        else:
            print("RhizoMappedSegments.initialize_dumux_: Warning, segment {:g} might not be in domain, radii [{:g}, {:g}] cm".format(i, a_in, a_out))
            return []



    def get_inner_heads(self,  weather:dict={}):#        
        """ matric potential at the root surface interface [cm]"""
        rsx = np.zeros((len(self.cyls),))
        for i, cyl in enumerate(self.cyls):  # run cylindrical models
            if isinstance(cyl, AirSegment):
                try:
                    rsx[i] = helpfull.getPsiAir(weather["ea"]/weather["es"], weather["TairC"])  # [cm]
                except:
                    print('issue weather', rank, weather["ea"], weather["es"], weather["TairC"], weather)
                    raise Exception
            else:
                rsx[i] = cyl.getInnerHead()  # [cm] (in richards.py, then richards_cyl.hh)
        inner_heads= self._map(self.allgatherv( rsx)) # gathers and maps correctly
        return inner_heads

    def get_inner_solutes(self, compId = 1):
        """ matric potential at the root surface interface [mol/cm3]"""
        rsx = np.full(len(self.cyls),0.)
        for i, cyl in enumerate(self.cyls):  # run cylindrical models
            rsx[i] = cyl.getInnerSolutes( compId=compId)  # [cm]
        inner_solutes= self._map(self.allgatherv(rsx)).flatten()  # gathers and maps correctly
        return inner_solutes
    
    
    def get_inner_concentrations(self):  # TODO
        raise Exception("do not use get_inner_concentrations yet")
        """ solute concentration at the root surface interface [g / cm3]"""
        rsx = np.zeros((len(self.cyls),))
        if self.mode.startswith("dumux"):
            for i, cyl in enumerate(self.cyls):  # run cylindrical models
                 rsx[i] = cyl.getInnerHead()  # [cm] ?!
            #pass  # currently zero flux !!!!!!
        else:
            raise Exception("RhizoMappedSegments.get_inner_concentrations: Warning, mode {:s} unknown".format(self.mode))
        inner_concentrations = self._map(self.allgatherv(rsx))  # gathers and maps correctly
        return inner_concentrations


    def get_dx2(self):
        """ TODO doc me AND only for mode="dumux" yet (set in initialize)"""
        dx2 = self._map(self.allgatherv(self.dx2))
        return dx2

    def get_inner_fluxes(self): # todo
        """ fluxes [cm3/day] at the root surface, i.e. inner boundary  """
        raise Exception
        

    def get_concentrationOrContent(self, compId, concentration = True):  
        """ total content or mean concentration of solute or water  """
        isAirSegs = self.airSegs 
        if self.mode.startswith("dumux"):
            if compId == 0: # water
                V_rhizo = self.getVolumesCyl(doSum = False, reOrder = True)#[cm3]
                contentRhizo = self.getWaterVolumesCyl(doSum = False, reOrder = True) # cm3
            else:
                isDissolved = (compId <= self.numDissolvedSoluteComp)
                if isDissolved: 
                    V_rhizo = self.getWaterVolumesCyl(doSum = False, reOrder = True) # cm3
                    if len(isAirSegs)>1:
                        V_rhizo[isAirSegs] = 1 # avoid RuntimeWarning: invalid value encountered in true_divide                    
                else:
                    V_rhizo = self.getVolumesCyl(doSum = False, reOrder = True) #[cm3]                
                contentRhizo = self.getContentCyl(idComp=compId, doSum = False, reOrder = True)# mol
            if len(isAirSegs)>1:
                assert (contentRhizo[isAirSegs] == 0.).all() #no solutes in the space around the air segments
            if not concentration:
                return contentRhizo
            concentration = contentRhizo/V_rhizo
            if len(isAirSegs)>1:
                concentration[isAirSegs] = np.nan
            return concentration # mol/cm3
        else:
            raise Exception("RhizoMappedSegments.get_inner_concentrations: Warning, mode {:s} unknown".format(self.mode))
        concentration = self._map(self.allgatherv(rsx))  
        return concentration



    def _initialize_flux_storage(self):
        """Initialize flux storage arrays for post-processing."""
        self.seg_fluxes_limited = np.full(len(self.cyls), np.nan)
        self.seg_fluxes_limited_Out = np.full(len(self.cyls), np.nan)
        self.seg_fluxes_limited_sol_Out = np.full(len(self.cyls), np.nan)
        self.seg_fluxes_limited_mucil_Out = np.full(len(self.cyls), np.nan)
        self.seg_fluxes_limited_sol_In = np.full(len(self.cyls), np.nan)
        self.seg_fluxes_limited_mucil_In = np.full(len(self.cyls), np.nan)
        
            
    def _handle_air_segment(self, cyl, lId, inner_fluxes, outer_fluxes, inner_fluxes_sol, outer_fluxes_sol, inner_fluxes_mucil, outer_fluxes_mucil):
        """Handle the case where the segment is an AirSegment."""
        cyl.setInnerFluxCyl(inner_fluxes[cyl.gId])
        self.seg_fluxes_limited[lId] = inner_fluxes[cyl.gId]
        self.seg_fluxes_limited_Out[lId] = outer_fluxes[cyl.gId]
        self.seg_fluxes_limited_sol_Out[lId] = outer_fluxes_sol[cyl.gId]
        self.seg_fluxes_limited_sol_In[lId] = inner_fluxes_sol[cyl.gId]
        self.seg_fluxes_limited_mucil_Out[lId] = outer_fluxes_mucil[cyl.gId]
        self.seg_fluxes_limited_mucil_In[lId] = inner_fluxes_mucil[cyl.gId]
        
        
    def _calculate_and_set_initial_solute_flows(self,cyl, dt,inner_fluxes_sol, outer_fluxes_sol, inner_fluxes_mucil, outer_fluxes_mucil, verbose):
        """Retrieve solute values for the segment.
            inner_fluxes_sol : net plant small C molecule releases,  [mol C day-1] 
            outer_fluxes_sol: 1d-3d or 1d-1d small C molecule exchanges,  [mol C day-1] 
            inner_fluxes_mucil : net plant large C molecule releases,  [mol C day-1] 
            outer_fluxes_mucil: 1d-3d or 1d-1d large C molecul exchanges,  [mol C day-1] 
            
            returns
            inner_fluxes_solMucil: net plant C molecule releases,  [mol C day-1] 
            outer_fluxes_solMucil: net soil C molecule exchanges,  [mol C day-1] 
        """
        gId = cyl.gId
        l = cyl.segLength
        
        # from list to float
        inner_fluxes_sol = inner_fluxes_sol[gId] if not isinstance(inner_fluxes_sol, numbers.Number) else inner_fluxes_sol
        outer_fluxes_sol = outer_fluxes_sol[gId] if not isinstance(outer_fluxes_sol, numbers.Number) else outer_fluxes_sol
        inner_fluxes_mucil = inner_fluxes_mucil[gId] if not isinstance(inner_fluxes_mucil, numbers.Number) else inner_fluxes_mucil
        outer_fluxes_mucil = outer_fluxes_mucil[gId] if not isinstance(outer_fluxes_mucil, numbers.Number) else outer_fluxes_mucil
        if self.do1d1dFlow:
            outer_fluxes_sol += self.flow1d1d_sol[gId]
            outer_fluxes_mucil += self.flow1d1d_mucil[gId]
        
        
        # plant-soil solute exchange
        inner_fluxes_solMucil = np.array([inner_fluxes_sol, inner_fluxes_mucil]) # todo: add 1d1d flow
        qIn_solMucil = np.full(self.numSoluteComp, 0.)
        qIn_solMucil[0] = inner_fluxes_sol / (2 * np.pi * self.radii[gId] * l)
        qIn_solMucil[1] = inner_fluxes_mucil / (2 * np.pi * self.radii[gId] * l)
        
        if (not self.doSoluteUptake) :
            cyl.setSoluteBotBC(self.typeBC, qIn_solMucil)
        
        # soil-soil solute exchange
        outer_fluxes_solMucil = np.array([outer_fluxes_sol, outer_fluxes_mucil]) # todo: add 1d1d flow
        
        
        QflowOutCellLim = cyl.distributeSources(dt, source = outer_fluxes_solMucil,
                               inner_fluxs=[inner_fluxes_sol*dt,inner_fluxes_mucil*dt ], 
                               eqIdx =  np.array([nc+1 for nc in range(self.numDissolvedSoluteComp)]))
        
        # reset after first limitation in _distribute_source
        outer_fluxes_solMucilbu = outer_fluxes_solMucil
        outer_fluxes_solMucil = np.array([sum(QflowOutCellLim[0]),sum(QflowOutCellLim[1])])
        
        for nc in range(self.numDissolvedSoluteComp):
            divideQout = outer_fluxes_solMucilbu[nc] if outer_fluxes_solMucilbu[nc] != 0 else 1
            if verbose or (abs((outer_fluxes_solMucil[nc] - (outer_fluxes_solMucilbu[nc]))/ divideQout)*100 > 1.):
                print('rhizo_modelsPlant::_calculate_and_set_initial_solute_flows, gId',gId,
                      ' qIn',qIn_solMucil, 
                inner_fluxes_solMucil,'qout', QflowOutCellLim,outer_fluxes_solMucil,
                      'qout init',outer_fluxes_solMucilbu,'shape', self.radii[gId],  
                      np.array( self.outer_radii)[gId] , 'length', cyl.segLength )
                raise Exception
        return  inner_fluxes_solMucil, outer_fluxes_solMucil                    
                     
        
        
    def _calculate_and_set_initial_water_flows(self,cyl,dt,inner_fluxes, outer_fluxes, verbose):
        """ set water bc and sinks for cyl and solves it 
            inner_fluxes: PWU,  [cm3 day-1] 
            outer_fluxes: 1d-3d or 1d-1d water exchanges,  [cm3 day-1]  
            
            returns
            inner_fluxes: initial PWU [cm3 day-1] 
            outer_fluxes: initial (limited) soil water exchange [cm day-1] 
        """
        l = cyl.segLength
        gId = cyl.gId
        
        # PWU
        inner_fluxes = inner_fluxes[gId]
        qIn = inner_fluxes / (2 * np.pi * self.radii[gId] * l)
        cyl.setInnerFluxCyl(qIn)
        
        # 1d-1d and 1d-3d soil water exchange
        outer_fluxesbu = outer_fluxes[gId]   
        outer_fluxes = outer_fluxes[gId]    
        if self.do1d1dFlow:
            outer_fluxes += self.flow1d1d_w[gId]
            outer_fluxesbu += self.flow1d1d_w[gId]
        # might have QflowOutLim != outer_fluxes if abs(outer_fluxes) is too high
        QflowOutCellLim = cyl.distributeSource(dt, outer_fluxes,inner_fluxes*dt, eqIdx=0)
        outer_fluxes = sum(QflowOutCellLim)  # get outer_fluxes limited  
        divideQout = outer_fluxesbu if outer_fluxesbu != 0 else 1
        if verbose or (abs((outer_fluxes - (outer_fluxesbu))/ divideQout)*100 > 1.):
            print('rhizo_modelsPlant::_calculate_and_set_initial_water_flows, gId',gId,' qIn',qIn, 
            inner_fluxes,'qout', outer_fluxes,'qout init',outer_fluxesbu,'shape', self.radii[gId] , 'length', l )
            raise Exception
            
        return inner_fluxes, outer_fluxes
        
            
            
          
    def _finalize_solution(self, lId, inner_fluxes_water, outer_fluxes_water, inner_fluxes_solMucil, outer_fluxes_solMucil):
        """ store final flow value of the segment.
        
            inner_fluxes_water: PWU,  [cm3 day-1] 
            outer_fluxes_water: 1d-3d or 1d-1d water exchanges,  [cm3 day-1] 
            inner_fluxes_solMucil : net plant  C molecule releases,  [mol C day-1] 
            outer_fluxes_solMucil: 1d-3d or 1d-1d  C molecule exchanges,  [mol C day-1] 
        """
        self.seg_fluxes_limited[lId] = inner_fluxes_water
        self.seg_fluxes_limited_Out[lId] = outer_fluxes_water
        self.seg_fluxes_limited_sol_In[lId] = inner_fluxes_solMucil[0]
        self.seg_fluxes_limited_sol_Out[lId] = outer_fluxes_solMucil[0]
        self.seg_fluxes_limited_mucil_In[lId] = inner_fluxes_solMucil[1]   
        self.seg_fluxes_limited_mucil_Out[lId] = outer_fluxes_solMucil[1]     
            
    
    def _run_solver(self, cyl, dt, lId,  inner_fluxes_water,  outer_fluxes_water,   inner_fluxes_solMucil, outer_fluxes_solMucil, verbose):
        """Run the solver for the segment.
            cyl: 1ds object
            dt: time step
            lId: cylinder index on this thread (local index)
            inner_fluxes_water: PWU,  [cm3 day-1] 
            outer_fluxes_water: 1d-3d or 1d-1d water exchanges,  [cm3 day-1] 
            inner_fluxes_solMucil : net plant C molecule releases,  [mol C day-1] 
            outer_fluxes_solMucil: 1d-3d or 1d-1d C molecule exchanges,  [mol C day-1] 
        """


        inner_fluxes_water, outer_fluxes_water,   inner_fluxes_solMucil, outer_fluxes_solMucil = self._attempt_solution(cyl, dt, 
                                                    lId, inner_fluxes_water, 
                                                    outer_fluxes_water,   inner_fluxes_solMucil, 
                                                    outer_fluxes_solMucil, verbose)

        self._finalize_solution(lId, inner_fluxes_water, outer_fluxes_water,   inner_fluxes_solMucil, outer_fluxes_solMucil)
    
    def solve(self, dt, *argv):
        """ set bc and sinks for cyl and solves it 
            proposed_inner_fluxes: PWU,  [cm3 day-1] 
            proposed_outer_fluxes: 1d-3d or 1d-1d water exchanges,  [mol C day-1] 
            proposed_inner_fluxes_sol : net plant small C molecule releases,  [mol C day-1] 
            proposed_outer_fluxes_sol: 1d-3d or 1d-1d small C molecule exchanges,  [mol C day-1] 
            proposed_inner_fluxes_mucil : net plant large C molecule releases,  [mol C day-1] 
            proposed_outer_fluxes_mucil: 1d-3d or 1d-1d large C molecul exchanges,  [mol C day-1] 
        """


        #inner = bot = plant
        #outer = top = soil
        proposed_inner_fluxes = argv[0]
        proposed_outer_fluxes = argv[1]
        proposed_inner_fluxes_sol = argv[2]
        proposed_outer_fluxes_sol = argv[3]
        proposed_inner_fluxes_mucil = argv[4]
        proposed_outer_fluxes_mucil = argv[5]
        self.n_iter = argv[6]
        
        self._initialize_flux_storage()
        
        for lId, cyl in enumerate(self.cyls):  # run cylindrical models
            gId = cyl.gId # for one process gId == lId
            assert gId == self.eidx[lId]  
            verbose = False
            if verbose:
                print(rank, "cyl no ",lId+1,"/",len(self.cyls),'gId')
            if isinstance(cyl, AirSegment):  
                self._handle_air_segment(cyl, lId, proposed_inner_fluxes, proposed_outer_fluxes,
                                     proposed_inner_fluxes_sol, proposed_outer_fluxes_sol,
                                     proposed_inner_fluxes_mucil, proposed_outer_fluxes_mucil)
                
            else:
                self._handle_non_air_segment(cyl, lId, dt, proposed_inner_fluxes, proposed_outer_fluxes,
                                         proposed_inner_fluxes_sol, proposed_outer_fluxes_sol,
                                         proposed_inner_fluxes_mucil, proposed_outer_fluxes_mucil, verbose)
  


    def _handle_non_air_segment(self, cyl,lId, dt, inner_fluxes, outer_fluxes, inner_fluxes_sol,
            outer_fluxes_sol, inner_fluxes_mucil, outer_fluxes_mucil, verbose = False):
        """ set bc and sinks for cyl and solves it 
            proposed_inner_fluxes: PWU,  [cm3 day-1] 
            proposed_outer_fluxes: 1d-3d or 1d-1d water exchanges,  [mol C day-1] 
            proposed_inner_fluxes_sol : net plant small C molecule releases,  [mol C day-1] 
            proposed_outer_fluxes_sol: 1d-3d or 1d-1d small C molecule exchanges,  [mol C day-1] 
            proposed_inner_fluxes_mucil : net plant large C molecule releases,  [mol C day-1] 
            proposed_outer_fluxes_mucil: 1d-3d or 1d-1d large C molecul exchanges,  [mol C day-1] 
        """

        inner_fluxes_water, outer_fluxes_water = self._calculate_and_set_initial_water_flows(cyl,dt, inner_fluxes, outer_fluxes, verbose)
          
         
        inner_fluxes_solMucil, outer_fluxes_solMucil = self._calculate_and_set_initial_solute_flows(cyl, dt, inner_fluxes_sol, outer_fluxes_sol, inner_fluxes_mucil, outer_fluxes_mucil, verbose)    
            
        
        self._run_solver(cyl, dt, lId,  inner_fluxes_water, 
                        outer_fluxes_water,  inner_fluxes_solMucil, outer_fluxes_solMucil, verbose)
     
                
    def _check_Ccontent(self, cyl):
        for ncomp in range(self.numSoluteComp):
            try:
                assert (np.array(cyl.getSolution(ncomp + 1)).flatten() >= 0).all()
            except:
                print(rank, '(np.array(cyl.getSolution(ncomp + 1)).flatten() < 0).any()', 
                      ncomp, np.array(cyl.getSolution(ncomp + 1)).flatten(), 
                      (np.array(cyl.getSolution(ncomp + 1)).flatten() >= 0).all())
                return  False
        return True
        
        
    def _check_Wcontent(self, cyl):
        try:
            maxVal = self.vg_soil.theta_S
            minVal = self.theta_wilting_point
            theta = cyl.getWaterContent()
            phead = cyl.getSolutionHead()
            assert min(theta)>= minVal
            assert max(theta)<= maxVal
            assert max(phead)<= 0.
        except:
            print(rank, 'min(theta)< minVal or max(theta)>maxVal', 
                  cyl.gId, theta,
                  'or phead > 0',phead)
            return  False
        return True
        
    def _reset_newton_solver(self, cyl,MaxRelativeShift=None,
                                EnableResidualCriterion=None, 
                                EnableAbsoluteResidualCriterion=None,
                                SatisfyResidualAndShiftCriterion=None, 
                                max_steps=None, 
                                max_divisions=None):
        if MaxRelativeShift is not None:
            cyl.setParameter("Newton.MaxRelativeShift", str(MaxRelativeShift))
        if EnableResidualCriterion is not None:
            cyl.setParameter("Newton.EnableResidualCriterion", str(EnableResidualCriterion)) 
        if EnableAbsoluteResidualCriterion is not None:
            cyl.setParameter("Newton.EnableAbsoluteResidualCriterion", str(EnableAbsoluteResidualCriterion))
        if SatisfyResidualAndShiftCriterion is not None:
            cyl.setParameter("Newton.SatisfyResidualAndShiftCriterion", str(SatisfyResidualAndShiftCriterion))
        if max_steps is not None:
            cyl.setParameter("Newton.MaxSteps", str(max_steps))
        if max_divisions is not None:
            cyl.setParameter("Newton.MaxTimeStepDivisions", str(max_divisions))
        cyl.createNewtonSolver()
                
    def _attempt_solution(self, cyl, dt: float,  lId: int, inner_fluxes_water_temp, outer_fluxes_water_temp, 
                        inner_fluxes_solMucil_temp, outer_fluxes_solMucil_temp,   verbose):
        """
        Attempt the solution of the segment, retrying with different inputs if necessary.

            cyl: 1ds object
            dt: time step
            lId: cylinder index on this thread (local index)
            inner_fluxes_water: PWU,  [cm3 day-1] 
            outer_fluxes_water_temp: 1d-3d or 1d-1d water exchanges,  [cm3 day-1] 
            inner_fluxes_solMucil_temp : net plant C molecule releases,  [mol C day-1] 
            outer_fluxes_solMucil_temp: 1d-3d or 1d-1d C molecule exchanges,  [mol C day-1] 
            
            return
            inner_fluxes_real: inner BC as implemented in dumux [cm3 day-1]  or [mol C day-1] 
        """          
                
        maxRelShift = float(cyl.MaxRelativeShift)
        
        # use first ddt during last simulation
        if len(cyl.base.BC_ddt)>0:
            cyl.ddt = cyl.base.BC_ddt[0]/24./60./60.
            
        initialDdt = float(cyl.ddt)
        gId = cyl.gId
        a_in = self.radii[gId]
        a_out = np.array( self.outer_radii)[gId]
        l = cyl.segLength
        
        if self.changedLen(cyl):
            print('wrong segLengthG',gId,str(self.seg_length[gId]),self.seg_length[gId], cyl.segLength,
                  (self.seg_length[gId] -  cyl.segLength),
                 (self.seg_length[gId] -  cyl.segLength) / cyl.segLength)
            raise Exception
        assert self._check_Ccontent(cyl)
        assert self._check_Wcontent(cyl)


        redoSolve = True
        n_iter_solve = 0
        verbose = False
        if verbose:
            oldWaterContent = cyl.getWaterContent()
            print('start solve, water in ',inner_fluxes_water_temp,'water out', outer_fluxes_water_temp, 
                        repr(oldWaterContent),
                        repr(cyl.getSolutionHead()),
                  'shape', repr(cyl.getPoints()),
                  repr( cyl.CellVolumes), a_in, a_out, l, 'dt', dt)
        inner_fluxes_real = np.full(self.numFluidComp, np.nan)
        outer_fluxes_real = np.full(self.numFluidComp, np.nan)
        errorWOnly = np.nan; errorCOnly = np.nan
        while redoSolve:
        
            try:
                # reseting cyl.ddt to 1.e-5 was actually creating problems for sand VG
                cyl.ddt = 1e-3#min( 1.e-5,cyl.ddt)#or just reset to 1e-5?
                #cyl.setMaxTimeStepSize(self.soilModel.maxDt_1DS/10.)
                
                didReset = False
                #cyl.solve(dt)
                helpfull.run_with_timeout(60., cyl.solve, dt) # after Xmn time out
                # error, time out error
                
                # cm3 water or  mol C /cm3
                inner_fluxes_real, outer_fluxes_real = cyl.getSavedBC(a_in, a_out)     
                
                assert (outer_fluxes_real == 0.).all() # outer exchange implemented via sinks not via outer BC
                     
                
                errorCOnly = not self._check_Ccontent(cyl)
                errorWOnly = not self._check_Wcontent(cyl)
                        
                assert not errorCOnly
                assert not errorWOnly
                redoSolve = False
                
                # newton parameters are re-read at each 'createNewtonSolver' calls
                self._reset_newton_solver( cyl,
                                MaxRelativeShift = cyl.MaxRelativeShift,
                                EnableResidualCriterion=cyl.EnableResidualCriterion,#"true", 
                                EnableAbsoluteResidualCriterion=cyl.EnableAbsoluteResidualCriterion,#"true",
                                SatisfyResidualAndShiftCriterion=cyl.SatisfyResidualAndShiftCriterion,#"true", 
                                max_steps=cyl.MaxSteps, #50
                                          max_divisions=cyl.MaxTimeStepDivisions#20
                                         )
                
            except Exception as e: 
                np.set_printoptions(precision=20)
                
                
                print('solve Failed:', e,'rank',rank,'gId',gId,'lId',lId,
                      'n_iter_solve',n_iter_solve)
<<<<<<< HEAD

                cyl.setParameter("Problem.verbose", "0")
                cyl.setParameter("Newton.Verbosity", "0")
                cyl.setParameter("Newton.EnableResidualCriterion", "false") # sometimes helps, sometimes makes things worse
                cyl.setParameter("Newton.EnableAbsoluteResidualCriterion", "false")
                cyl.setParameter("Newton.SatisfyResidualAndShiftCriterion", "false")
                cyl.setParameter("Newton.MaxTimeStepDivisions", "10")
=======
                
                # newton parameters are re-read at each 'createNewtonSolver' calls
                self._reset_newton_solver( cyl,
                                EnableResidualCriterion=cyl.EnableResidualCriterion,#"true", 
                                EnableAbsoluteResidualCriterion=cyl.EnableAbsoluteResidualCriterion,#"true",
                                SatisfyResidualAndShiftCriterion=cyl.SatisfyResidualAndShiftCriterion,#"true", 
                                          max_divisions=cyl.MaxTimeStepDivisions#20
                                         )
                
>>>>>>> 8fcd946e
                if n_iter_solve == 0:
                    # just reset and see if the updated cyl.ddt is enough to solve the issue
                    # get info for debug and reset
                    print(rank,'dt',dt,'initialDdt',initialDdt,
                          'errorWOnly',errorWOnly,'errorCOnly',errorCOnly,
                      'QflowIn',inner_fluxes_water_temp, 
                      ' Qflowout',outer_fluxes_water_temp,'inner_fluxes_real',inner_fluxes_real)
                    print('inner_fluxes_solMucil_temp',
                      inner_fluxes_solMucil_temp, 'outer_fluxes_solMucil_temp',outer_fluxes_solMucil_temp)
                    
                    print('plant point',repr(cyl.getPoints()), 'length',cyl.segLength)
                    cyl.reset();
                    print('pheadold',cyl.getSolutionHead())
                    print('solute old')
                    for ncomp in range(self.numSoluteComp):
                        print(repr(np.array(cyl.getSolution(ncomp + 1))), ',')
                    cyl.base.printParams()
                    didReset = True
                    
                if n_iter_solve == 1: # try with small init ddt
                    cyl.ddt = min( 1.e-3,cyl.ddt)
                    cyl.reset();
                    didReset = True
                    
                if n_iter_solve == 2:
                    cyl.setParameter("Newton.MaxSteps", "200")
                    cyl.setParameter("Newton.MaxTimeStepDivisions", "25")
                    if  errorWOnly or errorCOnly:
                        maxRelShift /= 10
                        cyl.setParameter("Newton.MaxRelativeShift", str(maxRelShift))# 
                    cyl.reset();
                    cyl.createNewtonSolver()
                    didReset = True
                elif n_iter_solve == 3:
                    print(rank,
                          'soil.solve() failed. making the computation more precise')
                    cyl.setParameter("Newton.EnableResidualCriterion", "true") # sometimes helps, sometimes makes things worse
                    cyl.setParameter("Newton.EnableAbsoluteResidualCriterion", "true")
                    cyl.setParameter("Newton.SatisfyResidualAndShiftCriterion", "true")
                    if errorWOnly or errorCOnly:
                        maxRelShift /= 10
                        cyl.setParameter("Newton.MaxRelativeShift", str(maxRelShift))# 
                    cyl.reset();
                    cyl.createNewtonSolver()
                    didReset = True
                elif (n_iter_solve < 8) and (( inner_fluxes_water_temp < 0 or outer_fluxes_water_temp < 0) or (min(outer_fluxes_solMucil_temp) <0. or min(inner_fluxes_solMucil_temp)<0.)): #
                    cyl.reset();didReset = True # do reset before re.-distributing the sink
                    inner_fluxes_water_temp, outer_fluxes_water_temp, inner_fluxes_solMucil_temp, outer_fluxes_solMucil_temp = self._adjust_fluxes(cyl,dt,  inner_fluxes_water_temp, outer_fluxes_water_temp, inner_fluxes_solMucil_temp, outer_fluxes_solMucil_temp,n_iter_solve, errorCOnly, errorWOnly)
                            
                        
                elif (maxRelShift < 1e-5) :#random upper limit
                    maxRelShift *= 10.
                    cyl.setParameter("Newton.MaxRelativeShift", str(maxRelShift))
                    cyl.reset();
                    cyl.createNewtonSolver()
                    didReset = True
                else:
                    print(rank,
                      'gId',gId,'ERROR, GIVING UP. errorCOnly',errorCOnly,errorWOnly,
                      'QflowIn',inner_fluxes_water_temp, 
                      ' Qflowout',outer_fluxes_water_temp)
                        
                    cyl.setParameter("Newton.MaxRelativeShift",
                                 str(cyl.MaxRelativeShift))
                    redoSolve = False
                    self.solve_gave_up = True
                    cyl.reset();
                    cyl.createNewtonSolver()
                    didReset = True
                    
                
                
                assert didReset
                assert self._check_Ccontent(cyl)
                assert self._check_Wcontent(cyl)
                    
                n_iter_solve += 1
            
            assert self._check_Ccontent(cyl)
            assert self._check_Wcontent(cyl)
        if verbose:
            print('finished solve 1ds gId', cyl.gId, repr(cyl.getWaterContent()), 
                    repr(cyl.getSolutionHead()),
                  'inner_fluxes_real',inner_fluxes_real, 
                  'inner_fluxes_water_temp', inner_fluxes_water_temp, 
                  repr(cyl.getCellVolumes()),
                  'changeW', sum((cyl.getWaterContent() - oldWaterContent )*
                   cyl.getCellVolumes()))



        return inner_fluxes_real[0], outer_fluxes_water_temp, inner_fluxes_real[1:], outer_fluxes_solMucil_temp        
     
    def _adjust_fluxes(self, cyl, dt, inner_fluxes_water_temp, outer_fluxes_water_temp, 
                       inner_fluxes_solMucil_temp, outer_fluxes_solMucil,  n_iter_solve, 
                       errorCOnly, errorWOnly):
        l = cyl.segLength
        gId = cyl.gId
        if (n_iter_solve < 8):                   
            divVale = 0.9
        else:
            print(rank,'gId',gId,'lId',lId,'ERROR, setting fluxes to 0. errorCOnly',errorCOnly,errorWOnly)
            divVale = 0.
        # water
        if (not errorCOnly) or (errorWOnly) or (min(outer_fluxes_solMucil) >0. and min(inner_fluxes_solMucil_temp)>0.):
            if (inner_fluxes_water_temp < 0 or outer_fluxes_water_temp < 0) and (inner_fluxes_water_temp <= outer_fluxes_water_temp):
                inner_fluxes_water_temp *=divVale
                qIn = inner_fluxes_water_temp/ (2 * np.pi * self.radii[gId] * l) # [cm3/day] -> [cm /day]
                cyl.setInnerFluxCyl(qIn) 
                
            elif (inner_fluxes_water_temp < 0 or outer_fluxes_water_temp < 0):
                outer_fluxes_water_temp *= divVale
                qOut = cyl.distributeSource(dt, outer_fluxes_water_temp,inner_fluxes_water_temp * dt,eqIdx = 0)
                outer_fluxes_water_temp = sum(qOut) # maybe outer_fluxes_water_temp was re-adjusted inside distributeSource
                    
        # solutes
        if (not self.doSoluteUptake) and (min(outer_fluxes_solMucil) <0. or min(inner_fluxes_solMucil_temp)<0.) and (min(inner_fluxes_solMucil_temp) <= min(outer_fluxes_solMucil)):
            inner_fluxes_solMucil_temp[np.where(inner_fluxes_solMucil_temp == min(inner_fluxes_solMucil_temp))] *=divVale
            valueBotBC[:self.numDissolvedSoluteComp] = inner_fluxes_solMucil_temp/ (2 * np.pi * self.radii[gId] * l) # [cm3/day] -> [cm /day]
            cyl.setSoluteBotBC(self.typeBC, valueBotBC)
            
        elif (min(outer_fluxes_solMucil) <0. or min(inner_fluxes_solMucil_temp)<0.):
            outer_fluxes_solMucil[np.where(outer_fluxes_solMucil == min(outer_fluxes_solMucil))] *= divVale # or id where getSolution < 0
            QflowOutCellLim = cyl.distributeSources(dt, outer_fluxes_solMucil, inner_fluxes_solMucil_temp * dt,
                                      np.array([nc+1 for nc in range(self.numDissolvedSoluteComp)]))
            outer_fluxes_solMucil[0] = sum(QflowOutCellLim[0])
            outer_fluxes_solMucil[1] = sum(QflowOutCellLim[1]) # maybe outer_fluxes_solMucil was re-adjusted inside distributeSource
                                                   
        return inner_fluxes_water_temp, outer_fluxes_water_temp, inner_fluxes_solMucil_temp, outer_fluxes_solMucil
        


        
    def getTotCContent(self, cyl):
        if isinstance(cyl, AirSegment):
            return np.full(self.numSoluteComp,0.)
        
        return cyl.getTotCContent()
        
    
    
    def getDeff(self,Ds,phi,theta):
        return Ds* (theta**(10/3)) / (phi**2)
    
    def do1d1dFlow_(self, soilVals,#wat. pot. (cm)
                        seg_valuesW,# theta (cm3/cm3)
                        seg_valuesSol,# mol/cm3 wat
                        seg_valuesmucil,# mol/cm3 wat
                        verbose=False):
        # manually set 1d-1d flow
        cellIds = self.getCellIds()
        self.flow1d1d_w = np.zeros(seg_valuesW.shape)
        self.flow1d1d_sol = np.zeros(seg_valuesW.shape)
        self.flow1d1d_mucil = np.zeros(seg_valuesW.shape)
        
            
        Ds = self.soilModel.Ds *(24*3600) *10000 # m^2/s to cm^2/d
        Dl = self.soilModel.Dl *(24*3600) *10000 # m^2/s to cm^2/d
        
        for cyl in self.cylsSoil:
            gId = cyl.gId
            cellid = self.seg2cell[gId]
            pHeadMean = soilVals[cellid]
            thetaMean = vg.water_content( soilVals[cellid], self.vg_soil)
            # hydraulic conductivity [cm/day]
            Kf = vg.hydraulic_conductivity(pHeadMean, self.vg_soil)# 
            
            # get all seg ids
            segIds = self.cell2seg[cellid]
            rootIds = np.array([sid for sid in segIds if ((self.organTypes[sid] == 2) and (sid != gId))])
            
            if len(rootIds) > 0:# at least 1 other segment
                
                #use position of node y
                pos0 =   np.array(self.nodesPos[gId+1])#cm
                posX =   np.array(self.nodesPos[rootIds+1])#cm
                
                dist =( (pos0-posX)**2).sum(axis=1)**(1/2) #cm
                
                pHead0 = vg.pressure_head(seg_valuesW[gId],self.soilModel.vg_soil)  #cm
                pHeadX = np.array([
                    vg.pressure_head(thetaCyl_,
                                    self.soilModel.vg_soil) for thetaCyl_ in seg_valuesW[rootIds]]) #cm
                
                #exchange surface == 1/4 side surface of segs
                Surf = np.minimum(cyl.l*cyl.a_out,
                                  self.seg_length[rootIds]*self.outer_radii[rootIds] )*np.pi/2 
                # if flow1d1d_w > 0, gain for the cylinder
                flow1d1d_w = Kf * ( pHeadX - pHead0 )/dist *Surf #cm3/d
                self.flow1d1d_w[gId] = sum(flow1d1d_w)
                
                CC = np.where(flow1d1d_w > 0,seg_valuesSol[rootIds],seg_valuesSol[gId])
                
                self.flow1d1d_sol[gId] =sum(flow1d1d_w * CC)
                phi = self.soilModel.vg_soil.theta_S
                
                diffS = self.getDeff(Ds,phi,thetaMean)                                                           
                # if flow1d1d_sol > 0, gain for the cylinder                               
                self.flow1d1d_sol[gId] += sum(diffS/dist * (seg_valuesSol[rootIds] - seg_valuesSol[gId])*Surf)
                
                diffL=  self.getDeff(Dl,phi,thetaMean)
                # cm^2/d /cm * [mol/cm^3] / cm = mol/cm^3/d
                # if flow1d1d_mucil > 0, gain for the cylinder 
                self.flow1d1d_mucil[gId] = sum(
                    diffL/dist * (seg_valuesmucil[rootIds] -seg_valuesmucil[gId] )*Surf)
                                   
        self.flow1d1d_wG = comm.gather(self.flow1d1d_w,root=0)  
        self.flow1d1d_solG = comm.gather(self.flow1d1d_sol,root=0)  
        self.flow1d1d_mucilG = comm.gather(self.flow1d1d_mucil,root=0) 
        
        gotError = 0
        
        if rank == 0:
            self.flow1d1d_w = np.array(self.flow1d1d_wG).sum(axis=0)  
            self.flow1d1d_sol = np.array(self.flow1d1d_solG).sum(axis=0)  
            self.flow1d1d_mucil = np.array(self.flow1d1d_mucilG).sum(axis=0) 
            
        
            for cc in cellIds:
                segs = self.cell2seg[cc]
                divw = 1 if np.max(abs(self.flow1d1d_w[segs])) == 0 else np.max(self.flow1d1d_w[segs])
                divsol = 1 if np.max(abs(self.flow1d1d_sol[segs])) == 0 else np.max(self.flow1d1d_sol[segs])
                divmucil = 1 if np.max(abs(self.flow1d1d_mucil[segs]) )== 0 else np.max(self.flow1d1d_mucil[segs])

                vals = np.array([sum(self.flow1d1d_w[segs]),
                             sum(self.flow1d1d_sol[segs]),
                             sum(self.flow1d1d_mucil[segs])])
                divs = np.array([divw,divsol,divmucil])
                
                gotError =  max(abs(vals/divs)) > 0.1
                
                    
        assert not comm.bcast(gotError,root=0)
                    
                
    
    def splitSoilVals(self, soilVals, seg_values, seg_volume, dt, verbose=False, isWater=False):
        """ 
        Split soilFlux array according to the values in seg_values.
        
        Parameters:
        - soilVals: array-like, fluxes which can be <, =, or > 0
        - seg_values: array-like, concentration
        - verbose: bool, whether to print detailed debug information
        - isWater: bool, whether the operation is related to water
        """
        try:
            cellIds = self.getCellIds()    
            organTypes = np.array(self.organTypes)
            if verbose:
                print('enter splitSoilVals', repr(soilVals), repr(seg_values), isWater)
                print('seg2cell', repr(self.cell2seg), 'cellIds', repr(cellIds))

            # assert min(seg_values) >= 0. # as we have initial concentration + flow, could have value < 0
            assert seg_values.shape == (len(organTypes), )
            if verbose:
                print('organTypes', repr(organTypes))
            
            
            if (organTypes != 2).any():
                assert (seg_values[np.where(organTypes != 2)] == 0.).all()

            splitVals = np.zeros(len(organTypes))
            soilVals_ = np.zeros(soilVals.shape) # adapted soil vals
            
            if (soilVals[cellIds] != 0.).any():
                for cellid in cellIds:
                    splitVals, soilVals_ = self._split_soil_val_for_cell(cellid, soilVals, soilVals_, 
                                                                         seg_values,seg_volume, 
                                                  splitVals, verbose, isWater, dt)

            # evaluate according to soilVals_ and not soilVals as the source might be adapted
            self._verify_splits(soilVals_, cellIds, splitVals,seg_values, verbose)
            
            return splitVals

        except:
            raise Exception
            if not verbose:
                print('\n\nrelaunch splitSoilVals with verbose = True',isWater)
                #write_file_array("splitSoilValserror", SSL, directory_ =results_dir, fileType =".csv") 
                self.splitSoilVals(soilVals, seg_values, seg_volume,dt,  verbose=True, isWater=isWater)
            raise Exception

        
            
    def _split_soil_val_for_cell(self, cellid, soilVals, soilVals_, seg_values,seg_volume, 
                                 splitVals, verbose, isWater, dt):
        
        segIds = self.cell2seg[cellid]
        doPrint = False #((569 in segIds) or (22 in segIds) or (23 in segIds) ) # cellid == 39
        organTypes = np.array(self.organTypes)

        if soilVals[cellid] != 0:
            ots = organTypes[segIds]
            rootIds = np.array([sid for sid in segIds if (organTypes[sid] == 2)])
            assert (splitVals[segIds] == 0.).all()
            if (ots != 2).any():
                assert (seg_values[segIds][np.where(ots != 2)] == 0.).all()
                    
            if len(rootIds) > 0:
                seg_values_root = seg_values[rootIds]
                seg_volume_root = seg_volume[rootIds]
                if isWater:
                    try:
                        splitVals_, soilVal = helpfull.distributeValWater_(seg_values_root.copy(),
                                            seg_volume_root.copy(), 
                                             soilVals[cellid], 
                                            dt, self.vg_soil, 
                                            self.theta_wilting_point,verbose) 
                    except:
                        print('rhizo_modelsPlant::_split_soil_val_for_cell, distributeValWater_ failed', seg_values_root.copy(),
                                            seg_volume_root.copy(), 
                                             soilVals[cellid], 'cellid',cellid,
                                            dt, 
                                            self.theta_wilting_point)
                        raise Exception
                else:
                    splitVals_, soilVal = helpfull.distributeValSolute_(
                                            seg_values_root.copy() *  seg_volume_root.copy(), 
                                            seg_volume_root.copy(), soilVals[cellid], dt, verbose)

                
                if verbose:
                    print("soilVals[cellid]", cellid, soilVals[cellid],
                          segIds, seg_values[segIds])


                soilVals_[cellid] = soilVal
                splitVals[rootIds] = splitVals_
                if verbose:
                    print("splitVals[segIds]", splitVals[segIds], sum(splitVals[segIds]))
                    
                assert ((abs(sum(splitVals[segIds]) - soilVals_[cellid]) < 1e-13) or (
                    abs((sum(splitVals[segIds]) - soilVals_[cellid]) / soilVals_[cellid]) < 1e-13))
                
                if isWater and doPrint:
                    print('splitSoilVal', cellid, soilVals[cellid] ,sum(weightVals)-1,sum(splitVals[segIds]) - soilVals[cellid])
                    lst = [rootIds,seg_values_root,seg_volume_root, splitVals[rootIds] ]
                    df = pd.DataFrame(np.vstack(lst)).T
                    df.columns =["rootIds","seg_values_root","seg_volume_root", "splitVals[rootIds]" ]
                    df.to_csv(self.results_dir +'splitSoilVal'+str(cellid)+'.csv', index=False, mode='a')
        return splitVals, soilVals_
                    


    def _verify_splits(self, soilVals, cellIds, splitVals,  seg_values, verbose):
        organTypes = np.array(self.organTypes)
        try:
            if abs(sum(soilVals[cellIds])) > 1e-13:
                assert abs((sum(splitVals) - sum(soilVals[cellIds])) / sum(soilVals[cellIds])) * 100. < 0.1 
            else:
                assert abs((sum(splitVals) - sum(soilVals[cellIds]))) < 1e-10
        except:
            
            print('_verify_splits: ERROR')
            print((abs(sum(soilVals[cellIds])) > 1e-13),
                  (abs((sum(splitVals) - sum(soilVals[cellIds])) / sum(soilVals[
                                                                           cellIds])) * 100. < 0.1 ),
                  (abs((sum(splitVals) - sum(soilVals[cellIds]))) < 1e-15))
            print(sum(splitVals), sum(soilVals), sum(soilVals[cellIds]))
            #print('splitVals', splitVals, 'soilVals', soilVals, 'seg_values', seg_values)
            print(sum(splitVals) - sum(soilVals[cellIds]))
            splitVals_ = 0.
            soilVals_ = 0.
            for cellid in cellIds:
                segIds = self.cell2seg[cellid]
                splitVals_ += sum(splitVals[segIds])
                soilVals_ += soilVals[cellid]
                print(cellid, segIds, sum(splitVals[segIds]), soilVals[cellid], #'organTypes[segIds]', organTypes[segIds],
                "current", splitVals_, soilVals_, splitVals_ - soilVals_, "to", sum(splitVals), sum(soilVals[cellIds]), sum(splitVals) - sum(soilVals[cellIds])#, (sum(splitVals) - sum(soilVals[cellIds])) / sum(soilVals[cellIds]), sum(soilVals)
                )
            raise Exception

        try:
            assert (splitVals[np.where(organTypes != 2)] == 0.).all()
        except:
            print('ERROR SPLIT VALSC')
            print("np.where(organTypes != 2)", np.where(organTypes != 2))
            print("splitVals", splitVals, organTypes)
            print(splitVals[np.where(organTypes != 2)])
            print("seg_values", seg_values)
            print(seg_values[np.where(organTypes != 2)])
            raise Exception
    
    def _map(self, x):
        """Converts @param x to a numpy array and maps it to the right indices                 """
        
        indices = self.allgatherv(self.eidx, data2share_type_default = np.int64)  # gather segment indices from all threads

        
        if rank == 0:  # only for rank 0 it is not empty
            assert len(indices) == len(x), "RhizoMappedSegments._map: indices and values have different length"
            p = np.zeros((len(x),), dtype = np.float64)
            for i in range(0, len(indices)):  #
                p[indices[i]] = x[i]            
            return p
        else:
            return np.array([])
<|MERGE_RESOLUTION|>--- conflicted
+++ resolved
@@ -1902,16 +1902,9 @@
                 
                 print('solve Failed:', e,'rank',rank,'gId',gId,'lId',lId,
                       'n_iter_solve',n_iter_solve)
-<<<<<<< HEAD
 
                 cyl.setParameter("Problem.verbose", "0")
                 cyl.setParameter("Newton.Verbosity", "0")
-                cyl.setParameter("Newton.EnableResidualCriterion", "false") # sometimes helps, sometimes makes things worse
-                cyl.setParameter("Newton.EnableAbsoluteResidualCriterion", "false")
-                cyl.setParameter("Newton.SatisfyResidualAndShiftCriterion", "false")
-                cyl.setParameter("Newton.MaxTimeStepDivisions", "10")
-=======
-                
                 # newton parameters are re-read at each 'createNewtonSolver' calls
                 self._reset_newton_solver( cyl,
                                 EnableResidualCriterion=cyl.EnableResidualCriterion,#"true", 
@@ -1920,7 +1913,6 @@
                                           max_divisions=cyl.MaxTimeStepDivisions#20
                                          )
                 
->>>>>>> 8fcd946e
                 if n_iter_solve == 0:
                     # just reset and see if the updated cyl.ddt is enough to solve the issue
                     # get info for debug and reset
