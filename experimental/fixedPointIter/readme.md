--- conflicted
+++ resolved
@@ -1,59 +1,49 @@
-implementation of water flow in the plant and soil with X solute dissolved in water [0,2]
-and (optionally) up to 4 microbial groups, solute adsorption and CO2 release by microbial activity (based on the TraiRhizo model).
-We get therefore up 9 components. The full model is called "10c" as we count the static soil as an element.
-
-
-# folder structure
-- scripts:
-	- XcGrowth: main script, to run simulation with growing plant for X components
-	- cyl3plant: defines step of the fixed point iteration
-	- scenario_setup: defines soil and platn characteristics
-	- PhloemPhotosynthesis: defines plant water and carbon flow
-	- printData: all functions to print to files
-	- helpfull: other usefull functions
-	- notused: funcitons kept just in case
-- modules: 
-	- python wrappers around dumux classes (solverbase, richars, richars_no_mpi)
-	- rhizo_modelsPlant: class containing all the 1d models !!!ATT this scripts was not cleaned at all!!!
-	- air_modelsPlant: dummy class for 1d models of shoot segments and root segments aboveground (no perirhizal zones)
-	- vtk_plot_adapted: slightly adapted vtk_plot file that I still need to merge with the master branch
-
-# launch a simulation
-A simulation can be launch by going in the scripts folder and running:
-`python3 XcGrowth.py startSim endSim`
-<<<<<<< HEAD
-
-=======
-in top of the XcGrowth::XcGrowth() function are other simulation parameters. e.g., doPhotosynthesis.
->>>>>>> 8fddf341
-# remarks 
-- 'cyl' = 'cylinders' = '1d models' = perirhizal zone around the root
-- bulk soil = 3d model
-- scv: sub-control volume (volume of a cell of the grid)
-- by setting a 0 concentration of microbes, we can go back to the 'richards2c' simulations
-- we have a dynamic (=/= instantaneous) adsorption. It is necessary for the 1d-3d coupling, otherwise we get different adsorption values between the bulk
-soil and the 1d models
-- we set an empirical minimum number of loops (4). During our simulation, we usually saw a significant
-decrease of the errors during the first 4 loops. Might need to adapt that for another setup
-- currently plant-soil solute flow defined outside of iteration loop. will be different for N or P simulation
-<<<<<<< HEAD
-- it works with the CPB master branch
-- currently, cpp printing when creating a 1d model is redirected to the file 'stdcout_cpp.txt', if there are a lot of 1d model being created, it might be better to just catch the sdt::cout call without printing it afterwards to no end up with a very long file.
-=======
-- - it works with the CPB master branch
->>>>>>> 8fddf341
-
-
-# TODOs
-- clean the file rhizomodels_Plant
-- check/adapt the file to make it work for growing root systems
-- implement solute uptake (N or P)
-- add unit information
-- separate phloem and plant water flow in different files, adapt transpiration
-- make messages print to consol more readable
-<<<<<<< HEAD
-- merge fpit_clean with master branch, and merge file in fixedPointIter/modules with the default ones of the master branch
-=======
-- mute dumux printing when creating 1d models
-
->>>>>>> 8fddf341
+implementation of water flow in the plant and soil with X solute dissolved in water [0,2]
+and (optionally) up to 4 microbial groups, solute adsorption and CO2 release by microbial activity (based on the TraiRhizo model).
+We get therefore up 9 components. The full model is called "10c" as we count the static soil as an element.
+
+
+# folder structure
+- scripts:
+	- XcGrowth: main script, to run simulation with growing plant for X components
+	- cyl3plant: defines step of the fixed point iteration
+	- scenario_setup: defines soil and platn characteristics
+	- PhloemPhotosynthesis: defines plant water and carbon flow
+	- printData: all functions to print to files
+	- helpfull: other usefull functions
+	- notused: funcitons kept just in case
+- modules: 
+	- python wrappers around dumux classes (solverbase, richars, richars_no_mpi)
+	- rhizo_modelsPlant: class containing all the 1d models !!!ATT this scripts was not cleaned at all!!!
+	- air_modelsPlant: dummy class for 1d models of shoot segments and root segments aboveground (no perirhizal zones)
+	- vtk_plot_adapted: slightly adapted vtk_plot file that I still need to merge with the master branch
+
+# launch a simulation
+A simulation can be launch by going in the scripts folder and running:
+`python3 XcGrowth.py startSim endSim`
+
+# remarks 
+- 'cyl' = 'cylinders' = '1d models' = perirhizal zone around the root
+- bulk soil = 3d model
+- scv: sub-control volume (volume of a cell of the grid)
+- by setting a 0 concentration of microbes, we can go back to the 'richards2c' simulations
+- we have a dynamic (=/= instantaneous) adsorption. It is necessary for the 1d-3d coupling, otherwise we get different adsorption values between the bulk
+soil and the 1d models
+- we set an empirical minimum number of loops (4). During our simulation, we usually saw a significant
+decrease of the errors during the first 4 loops. Might need to adapt that for another setup
+- currently plant-soil solute flow defined outside of iteration loop. will be different for N or P simulation
+
+- it works with the CPB master branch
+- currently, cpp printing when creating a 1d model is redirected to the file 'stdcout_cpp.txt', if there are a lot of 1d model being created, it might be better to just catch the sdt::cout call without printing it afterwards to no end up with a very long file.
+
+
+
+# TODOs
+- clean the file rhizomodels_Plant
+- check/adapt the file to make it work for growing root systems
+- implement solute uptake (N or P)
+- add unit information
+- separate phloem and plant water flow in different files, adapt transpiration
+- make messages print to consol more readable
+- merge fpit_clean with master branch, and merge file in fixedPointIter/modules with the default ones of the master branch
+