
""" 
Analyse and choose (modify) soybean system parameters 
"""
import sys; sys.path.append("../modules"); sys.path.append("../../build-cmake/cpp/python_binding/");
sys.path.append("../../../CPlantBox");  sys.path.append("../../../CPlantBox/src");

import plantbox as pb
import visualisation.vtk_plot as vp

import scenario_setup as scenario
import soil_model
import hydraulic_model

import numpy as np
import matplotlib.pyplot as plt

SMALL_SIZE = 16
MEDIUM_SIZE = 16
BIGGER_SIZE = 16
plt.rc('font', size = SMALL_SIZE)  # controls default text sizes
plt.rc('axes', titlesize = SMALL_SIZE)  # fontsize of the axes title
plt.rc('axes', labelsize = MEDIUM_SIZE)  # fontsize of the x and y labels
plt.rc('xtick', labelsize = SMALL_SIZE)  # fontsize of the tick labels
plt.rc('ytick', labelsize = SMALL_SIZE)  # fontsize of the tick labels
plt.rc('legend', fontsize = SMALL_SIZE)  # legend fontsize
plt.rc('figure', titlesize = BIGGER_SIZE)  # fontsize of the figure title
prop_cycle = plt.rcParams['axes.prop_cycle']
colors = prop_cycle.by_key()['color']

""" 1. Modify parameter xml file  ******************************************************** """
# typical domain for soybean
soil_, table_name, min_b, max_b, cell_number, area, Kc = scenario.soybean(0)
simtime = 87.5  # between 75-100 days

# Open plant and root parameter from a file
rs = pb.Plant()
path = "../../../CPlantBox/modelparameter/structural/rootsystem/"
name = "Glycine_max_Moraes2020_opt2"
rs.readParameters(path + name + ".xml")

srp = rs.getOrganRandomParameter(pb.OrganTypes.seed)
src = srp[0].maxB  # 14
print("maxB", srp[0].maxB)
print("firstB", srp[0].firstB)
print("delayB", srp[0].delayB)

rrp = rs.getOrganRandomParameter(pb.OrganTypes.root)
for p in rrp:
    print("\nSubType", p.subType)
    print("Radius", p.a)
    print("dx", p.dx, "cm")
    print("theta", p.theta, "cm")
    print("lmax", p.lmax, "cm")
    print("changed to 0.5 cm to be faster...")
    p.dx = 0.1  # probably enough
    print(p.hairsElongation)
    print(p.hairsZone)
    print(p.hairsLength)
    p.hairsZone = 0.5
    p.hairsLength = 0.05
    p.hairsElongation = 0.5
<<<<<<< HEAD
dd
=======
>>>>>>> 4f889ce7

rrp[1].theta = 0.8 * rrp[1].theta  # otherwise the initial peak in RLD is a bit too high
rrp[1].thetas = 0.1 * rrp[1].theta  # 10% std
rs.writeParameters("data/" + name + "_modified3" + ".xml")  # remember the modifications ################################### not touching the original

""" 2. Analyse ******************************************************** """
p = np.array([1.* 2 ** x for x in np.linspace(-2., 2., 9)])

s = soil_model.create_richards(soil_, min_b, max_b, cell_number)  # , times = x_, net_inf = y_

xml_name = "data/" + name + "_modified3" + ".xml"  # root growth model parameter file
mods = {"lmax145":1., "lmax2":1., "lmax3":1., "theta45":1.5708, "r145":1., "r2":1., "a":1., "src":src}
r, params = hydraulic_model.create_mapped_rootsystem(min_b, max_b, cell_number, s, xml_name, stochastic = False, mods = mods)  # pass parameter file for dynamic growth
rs = r.ms

kr = 1.e-4
kx = 1.e-3
scenario.init_conductivities_const(r.params, kr, kx)

# Simulate
rs.simulate(87, True)
<<<<<<< HEAD
# rs.calcExchangeZoneCoefs()  ####################################################################################
=======
rs.calcExchangeZoneCoefs()  ####################################################################################
>>>>>>> 4f889ce7

# Analyse
# vp.plot_roots(rs, "age")
ana = pb.SegmentAnalyser(rs)
ana.addAge(simtime)

orders = np.array(rs.getParameter("radius"))
print("\nnumber of roots", len(rs.getOrgans()))
print("types", np.sum(orders == 1), np.sum(orders == 2), np.sum(orders == 3), np.sum(orders == 4), np.sum(orders == 5))
print("number of nodes", len(ana.nodes))
print("number of segments", len(ana.segments))
print("volume", np.sum(ana.getParameter("volume")), "cm3")
print("surface", np.sum(ana.getParameter("surface")), "cm2")
print("Krs", r.get_krs(simtime)[0], "cm2/day")

print("\nunconfined")
print(ana.getMinBounds(), "-", ana.getMaxBounds())

w = np.array(max_b) - np.array(min_b)
ana.mapPeriodic(w[0], w[1])
print("periodic")
print(ana.getMinBounds(), "-", ana.getMaxBounds())

n = len(rs.radii)
radii = np.array([rs.getEffectvieRadius(i) for i in range(0, n)])
print("radii max", np.max(radii))
rs.radii = radii
ana = pb.SegmentAnalyser(rs.mappedSegments())
ana.addData("distanceTip", rs.distanceTip)

vp.plot_roots(ana, "radius")

dz = 0.5
exact = False
domain_size = np.array(max_b) - np.array(min_b)
slice_volume = domain_size[0] * domain_size[1] * 1  # cm3
z_ = np.linspace(max_b[2] - dz, min_b[2] + dz, cell_number[2])
rld = np.array(ana.distribution("length", 0., min_b[2], cell_number[2], exact)) / slice_volume
rsd = np.array(ana.distribution("surface", 0., min_b[2], cell_number[2], exact)) / slice_volume

fig, ax = plt.subplots(1, 1, figsize = (10, 10))
ax = [ax]
ax[0].plot(rld, z_)
ax[0].set_xlabel("root length density [cm / cm3]")
ax[0].set_ylabel("depth [cm]")
# ax[1].plot(rsd, z_)
# ax[1].set_xlabel("root surface density [cm2 / cm3]")
# ax[1].set_ylabel("depth [cm]")
plt.tight_layout()
plt.show()
<|MERGE_RESOLUTION|>--- conflicted
+++ resolved
@@ -60,10 +60,6 @@
     p.hairsZone = 0.5
     p.hairsLength = 0.05
     p.hairsElongation = 0.5
-<<<<<<< HEAD
-dd
-=======
->>>>>>> 4f889ce7
 
 rrp[1].theta = 0.8 * rrp[1].theta  # otherwise the initial peak in RLD is a bit too high
 rrp[1].thetas = 0.1 * rrp[1].theta  # 10% std
@@ -74,7 +70,7 @@
 
 s = soil_model.create_richards(soil_, min_b, max_b, cell_number)  # , times = x_, net_inf = y_
 
-xml_name = "data/" + name + "_modified3" + ".xml"  # root growth model parameter file
+xml_name = "data/" + name + "_modified" + ".xml"  # root growth model parameter file
 mods = {"lmax145":1., "lmax2":1., "lmax3":1., "theta45":1.5708, "r145":1., "r2":1., "a":1., "src":src}
 r, params = hydraulic_model.create_mapped_rootsystem(min_b, max_b, cell_number, s, xml_name, stochastic = False, mods = mods)  # pass parameter file for dynamic growth
 rs = r.ms
@@ -85,11 +81,7 @@
 
 # Simulate
 rs.simulate(87, True)
-<<<<<<< HEAD
-# rs.calcExchangeZoneCoefs()  ####################################################################################
-=======
-rs.calcExchangeZoneCoefs()  ####################################################################################
->>>>>>> 4f889ce7
+rs.calcExchangeZoneCoefs()
 
 # Analyse
 # vp.plot_roots(rs, "age")
@@ -116,11 +108,12 @@
 n = len(rs.radii)
 radii = np.array([rs.getEffectvieRadius(i) for i in range(0, n)])
 print("radii max", np.max(radii))
+
 rs.radii = radii
 ana = pb.SegmentAnalyser(rs.mappedSegments())
 ana.addData("distanceTip", rs.distanceTip)
 
-vp.plot_roots(ana, "radius")
+vp.plot_roots(ana, "distanceTip")
 
 dz = 0.5
 exact = False
