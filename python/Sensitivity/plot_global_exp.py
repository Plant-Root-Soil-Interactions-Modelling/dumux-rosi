--- conflicted
+++ resolved
@@ -4,7 +4,6 @@
     Clustering with SOM or Kmeans (see global_optimization_tools) 
     to experiment on data analysis, plots, etc. 
 """
-
 import sys; sys.path.append("../modules"); sys.path.append("../../build-cmake/cpp/python_binding/");
 sys.path.append("../../../CPlantBox");  sys.path.append("../../../CPlantBox/src");
 
@@ -70,12 +69,8 @@
     return new_dict
 
 
-<<<<<<< HEAD
-def exemplify(all, node2sample, m_neurons, n_neurons, N = 1):
-=======
 def exemplify(all, node2sample, m_neurons, n_neurons, vis_hairs = True, N = 1):
     """ saves N png images of pareto solutions for each node"""
->>>>>>> 0147ed20
     for i in range(0, m_neurons):
         for j in range(0, n_neurons):
             node = (j, i)
@@ -91,8 +86,6 @@
                     print(i, j, "example ind", ind, "which is choice", c)
                     run_cplantbox_exp.show_me_file(all[ind]["exp_name"], "results_cplantbox/", vis_hairs = True, mode = "png", png_name = "test({:g}, {:g})_{:g}".format(j, i, k))
                     c += 1
-<<<<<<< HEAD
-=======
 
 
 def dist_dict_(d1, d2, keys):
@@ -142,7 +135,6 @@
     with open("my_pick.txt", 'w', encoding = 'utf-8') as file:
         for line in lines:
             file.write(line + '\n')
->>>>>>> 0147ed20
 
 
 def exemplify_cluster_mean(all, node2sample, m_neurons, n_neurons, keys):
@@ -161,23 +153,6 @@
 exp_name = "soybean_length14"
 exp_name = "soybean_all14"
 
-<<<<<<< HEAD
-all = got.load_json_files(exp_name, folder_path)  # open parameter files
-got.merge_results(folder_path, all)  # add results
-
-# Write all JSON data to a zip file
-with zipfile.ZipFile(exp_name + ".zip", "w", zipfile.ZIP_DEFLATED) as zipf:
-    with zipf.open(exp_name + ".json", "w") as json_file:
-        json_file.write(json.dumps(all, indent = 4).encode("utf-8"))
-
-# # Read JSON data from the ZIP file
-# with zipfile.ZipFile(exp_name + ".zip", "r") as zipf:
-#     with zipf.open(exp_name + ".json", "r") as json_file:
-#         all = json.load(json_file)  # Deserialize JSON data
-
-""" 2 filter """
-all = got.filter_list(all, "length", 200., 30000)  # 76 * 3  *100 * 0.6 = 13680 cm;
-=======
 # all = got.load_json_files(exp_name, folder_path)  # open parameter files
 # got.merge_results(folder_path, all)  # add results
 #
@@ -199,7 +174,6 @@
 """ 2 filter """
 all = got.filter_list(all, "length", 200., 30000)  # 76 * 3  *100 * 0.6 = 13680 cm;
 
->>>>>>> 0147ed20
 print("\nfiltered data")
 target_names = ["surface", "volume", "depth", "RLDz", "krs", "SUFz"]
 d = got.fetch_features(target_names, all)
@@ -209,13 +183,8 @@
 # distortion_plot(all, target_names)  # to determine m and n
 
 """ 3 cluster the targets """
-<<<<<<< HEAD
-target_names = ["surface", "-volume", "depth", "RLDz", "krs", "SUFz"]
-distortion_plot(all, target_names)  # to determine m and n
-=======
 cluster_targets = ["surface", "depth", "-volume", "krs", "SUFz", "RLDz"]  # nutrients, low carbon, reach water table,
 # distortion_plot(all, target_names)  # to determine m and n
->>>>>>> 0147ed20
 m_neurons = 3
 n_neurons = 4
 node2sample, sample2node, som = got.label_clusters(all, n_neurons, m_neurons, cluster_targets, "som")
@@ -243,21 +212,13 @@
 # plt.show()
 
 """ 4 plot target clusters """
-<<<<<<< HEAD
-target_names = ["surface", "volume", "depth", "RLDz", "krs", "SUFz", "area"]
-=======
 target_names = ["surface", "depth", "volume", "krs", "SUFz", "RLDz"]
 got.plot_targets(all, target_names, m_neurons, n_neurons, node2sample, sample2node, "hexagon")  # hexagon, rose
 target_names = ["surface", "depth", "volume", "krs", "SUFz", "RLDz", "area"]
->>>>>>> 0147ed20
 got.plot_targets(all, target_names, m_neurons, n_neurons, node2sample, sample2node, "rose")  # hexagon, rose
 
 """ 5 pareto set """
-<<<<<<< HEAD
-target_names = ["surface", "-volume", "depth", "RLDz", "krs", "SUFz", "area"]
-=======
 target_names = ["surface", "depth", "-volume", "krs", "SUFz", "RLDz"]
->>>>>>> 0147ed20
 ind = got.pareto_list(all, target_names)
 pareto = []
 for i, a in enumerate(all):
@@ -275,29 +236,6 @@
     print("Node {:g} = ({:g},{:g})".format(i, i % n_neurons, i // n_neurons), "has", len(pareto_nodes[pareto_nodes == i]), "solutions")
 
 # exemplify(all, node2sample, m_neurons, n_neurons)
-<<<<<<< HEAD
-exemplify(all, node2sample, m_neurons, n_neurons, N = 10)
-
-""" 5 parameter space regarding nodes """
-pbounds = {
-    'src_a': (3, 11),
-    'src_delay_a': (3, 14),
-    'lmax145_a': (50, 150),
-    'ln145_a': (0.5, 10.),
-    'r145_a': (0.2, 7.),
-    'lmax2_a': (5., 50.),
-    'ln2_a': (0.5, 10.),
-    'r2_a': (0.2, 7.),
-    'lmax3_a': (5., 50.),
-    'r3_a': (0.2, 7.),
-    }
-param_names = pbounds.keys()
-data_params = got.fetch_features(param_names, all)
-print("\nAll parameter space", data_params.shape)
-got.print_info(data_params, param_names)
-print(data_params.shape)
-
-=======
 # exemplify(all, node2sample, m_neurons, n_neurons, vis_hairs = True, N = 3)
 # exemplify_closest(all, node2sample, m_neurons, n_neurons, cluster_targets, vis_hairs = True)
 # write_closest(all, node2sample, m_neurons, n_neurons, cluster_targets, vis_hairs = True)
@@ -322,7 +260,6 @@
 # got.print_info(data_params, param_names)
 # print(data_params.shape)
 #
->>>>>>> 0147ed20
 """ 6 analyze single node """
 print("\nAnalyze (1,0)")
 node = (1, 0)  # (0,1), (1,1)
