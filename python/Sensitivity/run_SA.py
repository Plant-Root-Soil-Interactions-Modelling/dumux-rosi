--- conflicted
+++ resolved
@@ -173,11 +173,7 @@
                  ["kr", "kx", "lmax1", "lmax2", "lmax3", "theta1", "a", "src"],
                  [p2, p2, p1, p1, p1, theta_, p1, [2., 3, 4, 5]])
     jobs = make_local(p2 , p2, p1, p1, p1, theta_, 1., 1., p1, [2., 3, 4, 5])  #
-<<<<<<< HEAD
-    # print("local_soybean: envirotype", enviro_type, "Bot BC", bot_str, len(jobs), "jobs")
-=======
     print("local_soybean: envirotype", enviro_type, "Bot BC", bot_str, len(jobs), "jobs")
->>>>>>> c0fc5817
     make_jobs(type_str, file_name, root_type, enviro_type, sim_time, jobs, run_local = False)  # result file neame: file_name + counter + _envirotype
 
 
@@ -205,7 +201,7 @@
     root_type = "soybean"
     file_name = "local_soybean_tropisms_"
     file_name += (bot_str + str(enviro_type))
-    sim_time = 87.5  
+    sim_time = 87.5
     sigma_ = np.linspace(0.1, 0.5, 5)
     n_ = np.linspace(0., 5., 9)
     theta_ = np.linspace(0, np.pi / 2, 9)
@@ -229,7 +225,7 @@
     root_type = "soybean"
     file_name = "local_soybean_radii_"
     file_name += (bot_str + str(enviro_type))
-    sim_time = 87.5  
+    sim_time = 87.5
 
     a145 = np.linspace(0.01, .5, 9)
     a2 = np.linspace(0.01, .1, 9)
@@ -286,26 +282,18 @@
     #
     # Make job files for local sensitivty analysis
     #
-<<<<<<< HEAD
-    local_soybean(0)  # default water table at 1.2m
-    local_soybean(1)
-    local_soybean(0, "free_")  # bot bc: free drainage
-    local_soybean(1, "free_")
-    local_soybean(0, "200_")  # bot bc water table at 2m
-    local_soybean(1, "200_")
-=======
-    # local_soybean(0) # default water table at 1.2m 
+
+    # local_soybean(0) # default water table at 1.2m
     # local_soybean(1)
     # local_soybean(0, "free_") # bot bc: free drainage
     # local_soybean(1, "free_")
-    # local_soybean(0, "200_") # bot bc water table at 2m 
-    # local_soybean(1, "200_") 
-    
+    # local_soybean(0, "200_") # bot bc water table at 2m
+    # local_soybean(1, "200_")
+
     local_soybean2(0)
     local_soybean_radii(0)
     local_soybean_tropisms(0)
-    
->>>>>>> c0fc5817
+
     #
     # local_soybean2(0) # default water table at 1.2m
     # local_soybean2(1)
