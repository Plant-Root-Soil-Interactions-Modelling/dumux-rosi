--- conflicted
+++ resolved
@@ -80,49 +80,8 @@
 
         os.system("sbatch {:s}".format(job_file))
 
-<<<<<<< HEAD
         # os.system("python3 run_sra.py {:s} {:s} {:g} {:g} {:g} {:g} {:g} {:g} {:g} {:g} {:g} {:g} {:g} {:g}\n".
         #                   format(type_str, job_name, enviro_type, sim_time, *job[1:]))
-=======
-        # os.system("python3 run_sra.py {:s} {:g} {:g} {:g} {:g} {:g} {:g} {:g} {:g} {:g} {:g} {:g} {:g}\n".
-        #                   format(job_name, enviro_type, sim_time, *job[1:]))
-
-
-def start_jobs_conductivities(file_name, root_type, enviro_type, sim_time, jobs):
-    """ send as individual jobs """
-
-    job_directory = os.path.join(os.getcwd(), file_name)
-    mkdir_p(job_directory)
-    print(job_directory)
-    jobs = np.array(jobs)
-
-    for job in jobs:
-
-        job_name = file_name + str(int(job[0]))
-        print("Job", int(job[0]), ":", job_name, enviro_type, sim_time, *job[1:])
-        job_file = os.path.join(job_directory, job_name + ".job")
-
-        with open(job_file, 'w') as fh:
-
-            fh.writelines("#!/bin/bash\n")
-            fh.writelines("#SBATCH --job-name={:s}.job\n".format(job_name))
-            fh.writelines("#SBATCH --ntasks=1\n")
-            fh.writelines("#SBATCH --cpus-per-task=1") # Request one CPU (single-threaded)
-            fh.writelines("#SBATCH --nodes=1\n")
-            fh.writelines("#SBATCH --time=24:00:00\n")
-            fh.writelines("#SBATCH --mem=8G\n")
-            #fh.writelines("#SBATCH --partition=cpu256\n")
-            fh.writelines("module load openmpi/4.1.4\n")
-            fh.writelines("python3 run_sra.py {:s} {:g} {:g} {:g} {:g} {:g} {:g} {:g} {:g} {:g} {:g} {:g} {:g} conductivities\n".
-                          format(job_name, enviro_type, sim_time, *job[1:]))  # conductivities as additional argument will make run_sra.py use conductivity SA
-
-        os.system("sbatch {:s}".format(job_file))
-
-        # os.system("python3 run_sra.py {:s} {:g} {:g} {:g} {:g} {:g} {:g} {:g} {:g} {:g} {:g} {:g} {:g} conductivities\n".
-        #                   format(job_name, enviro_type, sim_time, *job[1:]))
-
-     # run_soybean("", 0, 1, kr, kx, [1., 1., 1.], theta1, [1., 1.], 1., src, kr_old, kx_old, save_all = True)
->>>>>>> fe39ea9a
 
 
 def make_local(kr_, kx_, lmax1_, lmax2_, lmax3_, theta1_, r1_, r2_, a_, src_):
@@ -207,8 +166,7 @@
                 ranges.append([])
                 for i in range(0, n):
                     ranges[-1].append(float(entries[2 + i]))
-    # print(ranges)
-    # print(names)
+
     return names, ranges
 
 
@@ -244,6 +202,7 @@
 def local_soybean_conductivities():  ####################################################################################### TODO
 
     print("local_soybean_conductivities")
+    type_str = "local_soybean_conductivities10"  # the 'original' sa analysis from the pre project
     root_type = "soybean"
     file_name = "local_soybean_conductivities_"
     enviro_type = 0
@@ -267,51 +226,7 @@
         jobs = None
 
     jobs = comm.bcast(jobs, root = 0)
-    start_jobs_conductivities(file_name, root_type, enviro_type, sim_time, jobs)
-
-
-def global1_soybean():
-    root_type = "soybean"
-    file_name = "global_soybean"
-    enviro_type = 0
-    sim_time = 30
-
-    if rank == 0:
-        theta_ = theta = 85. / 180 * np.pi
-        kx = np.array([10 ** x for x in np.linspace(-1., 1., 20)])
-        kr = np.array([10 ** x for x in np.linspace(-1., 1., 25)])
-        # kx = np.array([10 ** x for x in np.linspace(-2., 0., 25)])
-        # kr = np.array([10 ** x for x in np.linspace(-2., 0., 25)])
-        write_ranges("results/" + file_name,
-                     ["kr", "kx"],
-                     [ kr , kx ])
-        jobs = make_global(kr , kx , 1., 1., 1., theta_, 1., 1., 1., 1.)
-    else:
-        jobs = None
-    jobs = comm.bcast(jobs, root = 0)
-    run_jobs(file_name, root_type, enviro_type, sim_time, jobs)
-
-
-def global1_maize():
-    root_type = "maize"
-    file_name = "global_maize_inc2"
-    enviro_type = 0
-    sim_time = 30
-
-    if rank == 0:
-        theta_ = theta = 85. / 180 * np.pi
-        # kx = np.array([10 ** x for x in np.linspace(-1., 1., 20)])
-        # kr = np.array([10 ** x for x in np.linspace(-1., 1., 25)])
-        kr = np.array([10 ** x for x in np.linspace(0., 4., 50)])
-        kx = np.array([10 ** x for x in np.linspace(-1., 1., 10)])  # _inc
-        write_ranges("results/" + file_name,
-                     ["kr", "kx"],
-                     [ kr , kx ])
-        jobs = make_global(kr , kx , 1., 1., 1., theta_, 1., 1., 1., 1.)
-    else:
-        jobs = None
-    jobs = comm.bcast(jobs, root = 0)
-    run_jobs(file_name, root_type, enviro_type, sim_time, jobs)
+    start_jobs(type_str, file_name, root_type, enviro_type, sim_time, jobs)
 
 
 if __name__ == "__main__":
@@ -391,4 +306,47 @@
 #         jobs = None
 #
 #     jobs = comm.bcast(jobs, root = 0)
+#     run_jobs(file_name, root_type, enviro_type, sim_time, jobs)
+#
+# def global1_soybean():
+#     root_type = "soybean"
+#     file_name = "global_soybean"
+#     enviro_type = 0
+#     sim_time = 30
+#
+#     if rank == 0:
+#         theta_ = theta = 85. / 180 * np.pi
+#         kx = np.array([10 ** x for x in np.linspace(-1., 1., 20)])
+#         kr = np.array([10 ** x for x in np.linspace(-1., 1., 25)])
+#         # kx = np.array([10 ** x for x in np.linspace(-2., 0., 25)])
+#         # kr = np.array([10 ** x for x in np.linspace(-2., 0., 25)])
+#         write_ranges("results/" + file_name,
+#                      ["kr", "kx"],
+#                      [ kr , kx ])
+#         jobs = make_global(kr , kx , 1., 1., 1., theta_, 1., 1., 1., 1.)
+#     else:
+#         jobs = None
+#     jobs = comm.bcast(jobs, root = 0)
+#     run_jobs(file_name, root_type, enviro_type, sim_time, jobs)
+#
+#
+# def global1_maize():
+#     root_type = "maize"
+#     file_name = "global_maize_inc2"
+#     enviro_type = 0
+#     sim_time = 30
+#
+#     if rank == 0:
+#         theta_ = theta = 85. / 180 * np.pi
+#         # kx = np.array([10 ** x for x in np.linspace(-1., 1., 20)])
+#         # kr = np.array([10 ** x for x in np.linspace(-1., 1., 25)])
+#         kr = np.array([10 ** x for x in np.linspace(0., 4., 50)])
+#         kx = np.array([10 ** x for x in np.linspace(-1., 1., 10)])  # _inc
+#         write_ranges("results/" + file_name,
+#                      ["kr", "kx"],
+#                      [ kr , kx ])
+#         jobs = make_global(kr , kx , 1., 1., 1., theta_, 1., 1., 1., 1.)
+#     else:
+#         jobs = None
+#     jobs = comm.bcast(jobs, root = 0)
 #     run_jobs(file_name, root_type, enviro_type, sim_time, jobs)