--- conflicted
+++ resolved
@@ -70,11 +70,7 @@
     if mode == "interactive":
         vp.plot_plant(ana, "subType")
     elif mode == "png":
-<<<<<<< HEAD
-        actors, color_bar = vp.plot_plant(ana, "subType", render = False)
-=======
         actors, color_bar = vp.plot_plant(ana, "age", render = False)
->>>>>>> 0147ed20
         tube_plot_actor = actors[0]
         actor = actors[1]
         ren = vp.render_window([tube_plot_actor, actor], "plot_plant", color_bar, tube_plot_actor.GetBounds(), True)
