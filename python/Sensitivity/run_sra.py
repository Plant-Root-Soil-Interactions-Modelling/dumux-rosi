"""
    starts a single sra simulation of soybean or maize freezing fixed parameters, 
    and passing parameters for steady state analysis
"""

import numpy as np
import sys

import scenario_setup as scenario

import evapotranspiration as evap
import soil_model
import hydraulic_model

import sra_new


def run_soybean(file_name, enviro_type, sim_time, kr, kx, lmax, theta1, r, a, src, kr_old = None, kx_old = None, save_all = False):
    """
        file_name                output file_name
        enviro_type              envirotype (number)
        sim_time                 simulation time [days]
        lmax                     [lmax1, lmax2, lmax3]
    """

    print("***********************")
    print("run_soybean", file_name, enviro_type, sim_time, kr, kx, lmax, theta1, r, a, src)
    print("***********************", flush = True)

    # parameters
    dt = 360 / (24 * 3600)  # time step [day]

    soil_, table_name, min_b, max_b, cell_number, area, Kc = scenario.soybean(int(enviro_type))  # ## TODO water table value <----
    water_table = 120.

    start_date = '2021-05-10 00:00:00'  # INARI csv data
    x_, y_ = evap.net_infiltration_table_beers_csvS(start_date, sim_time, evap.lai_soybean2, Kc)
    trans_soybean = evap.get_transpiration_beers_csvS(start_date, sim_time, area, evap.lai_soybean2, Kc)

    # initialize soil
    s = soil_model.create_richards(soil_, min_b, max_b, cell_number, times = x_, net_inf = y_, bot_bc = "potential", bot_value = 200. - water_table)
    # s = soil_model.create_richards(soil_, min_b, max_b, cell_number, times = x_, net_inf = y_, bot_bc = "noFlux", bot_value = 0.)
    print("soil model set\n", flush = True)

    # initialize root system
    print("starting hydraulic model", flush = True)
    xml_name = "data/Glycine_max_Moraes2020_opt2_modified.xml"  # root growth model parameter file

    mods = {"lmax145":lmax[0], "lmax2":lmax[1], "lmax3":lmax[2], "r145":r[0], "r2":r[1], "r3":r[1], "a":a}
    if theta1:
        mods["theta45"] = theta1
    if src:
        mods["src"] = src

    r, params = hydraulic_model.create_mapped_rootsystem(min_b, max_b, cell_number, s, xml_name, stochastic = False, mods = mods, model = "Meunier")
    print("***********************", "hydraulic model set\n", flush = True)

    if kr_old is not None:
        print("10 variable conductivity set up")  # ykr1, okr1, ykr2, okr2, kr3_, ykx1, okx1, kx2_, kx3_
        scenario.init_lupine_conductivities_sa(r, kr[0], kr_old[0], kr[1], kr_old[1], kr[2], kx[0], kx_old[0], kx[1], kx_old[1], kx[2])
    else:
        scenario.init_lupine_conductivities(r, kr, kx)
    # params.plot_conductivities(False, lateral_ind = [2, 3])  #
    # dd

    print("conductivities set\n", flush = True)

    """ sanity checks """
    r.test()  # sanity checks
    print("sanity test done\n", flush = True)

    pot_trans, psi_x_, psi_s_, sink_, x_, y_, psi_s2_, vol_, surf_, krs_, depth_, soil_c_, c_ = sra_new.simulate_dynamic(
        s, r, table_name, sim_time, dt, trans_soybean, initial_age = 1., type_ = 1)

    if save_all:
        scenario.write_results(file_name, pot_trans, psi_x_, psi_s_, sink_, x_, y_, psi_s2_, vol_, surf_, krs_, depth_)
    else:
        scenario.write_results(file_name, pot_trans, [], [], [], x_, y_, [], vol_, surf_, krs_, depth_)

    print("writing parameters", file_name)
    r.ms.writeParameters(file_name)  # corresponding xml parameter set

    # np.save('results/transpiration_' + file_name, np.vstack((x_, -np.array(y_))))
    print("finished " + file_name)

# def run_maize(file_name, enviro_type, sim_time, kr, kx, lmax1, lmax2, lmax3, theta1, r1, r2, a, delaySB):
#
#     # parameters
#     soil_, table_name, min_b, max_b, cell_number, area, Kc = scenario.maize(int(enviro_type))
#     dt = 360 / (24 * 3600)  # time step [day]
#
#     start_date = '2021-05-10 00:00:00'  # INARI csv data
#     x_, y_ = evap.net_infiltration_table_beers_csvS(start_date, sim_time, evap.lai_maize2, Kc)
#     trans_maize = evap.get_transpiration_beers_csvS(start_date, sim_time, area, evap.lai_maize2, Kc)
#
#     # initialize soil
#     s, soil = scenario.create_soil_model(soil_, min_b, max_b, cell_number, type = 2, times = x_, net_inf = y_)
#     # sra_table_lookup = sra.open_sra_lookup("data/" + table_name) ##############################
#
#     xml_name = "data/Zeamays_synMRI_modified.xml"  # root growth model parameter file
#     mods = {"lmax145":lmax1, "lmax2":lmax2, "lmax3":lmax3, "theta45":theta1, "r145":lmax1, "r2":lmax2, "r3":lmax3, "a":a, "delaySB":delaySB}
#     r = scenario.create_mapped_rootsystem(min_b, max_b, cell_number, s, xml_name, stochastic = False, mods = mods)
#     # scenario.init_conductivities_const(r, kr, kx)
#     # scenario.init_dynamic_simple_growth(r, kr, kr, kx, kx) # parametrisation of hydraulic conductivities
#     # scenario.init_maize_conductivities2(r, kr, kx)
#     # scenario.init_timing(r, kr0 = 1.e-4, kx0 = 1.e-2, dt = kr)
#     scenario.init_maize_conductivities(r, kr, kx)
#
#     psi_x_, psi_s_, sink_, x_, y_, psi_s2_, vol_, surf_, krs_, depth_, soil_c_, c_ = sra.simulate_dynamic(
#         s, r, soil, sim_time, dt, trans_maize, rs_age = 1., type_ = 2)  # soil, sra_table_lookup
#     # scenario.write_files(file_name, psi_x_, psi_s_, sink_, x_, y_, psi_s2_, vol_, surf_, krs_, depth_, soil_c_, c_)
#     np.save('results/transpiration_' + file_name, np.vstack((x_, -np.array(y_))))  # time [day], transpiration [cm3/day]   <- water uptake for global analysis
#     np.save('results/nitrate_' + file_name, c_)  # time [day], transpiration [cm3/day]   <- water uptake for global analysis
#
#     print("finished " + file_name)


if __name__ == "__main__":

    # theta1 = None
    # src = None
    # kx = [0.1, 1.e-3, 1.e-3]
    # kx_old = [0.35, 0.015]
    # kr = [1.e-3, 4.e-3, 4.e-3]
    # kr_old = [5e-4, 0.0015]
    # run_soybean("", 0, 1, kr, kx, [1., 1., 1.], theta1, [1., 1.], 1., src, kr_old, kx_old, save_all = True)

    type = sys.argv[1]
    file_name = sys.argv[2]
    enviro_type = int(float(sys.argv[3]))
    sim_time = float(sys.argv[4])

    if type == "original":

        print("running original sa")

        kr = float(sys.argv[5])
        kx = float(sys.argv[6])
        lmax1 = float(sys.argv[7])
        lmax2 = float(sys.argv[8])
        lmax3 = float(sys.argv[9])
        theta1 = float(sys.argv[10])
        r1 = float(sys.argv[11])
        r2 = float(sys.argv[12])
        a = float(sys.argv[13])
        src = int(float(sys.argv[14]))

        run_soybean(file_name, enviro_type, sim_time, kr, kx, [lmax1, lmax2, lmax3], theta1, [r1, r2], a, src, save_all = True)  # pass only mods, kr, and kx, TODO

    elif type == "conductivities10":

        print("running conductivities 10")

        kr = np.zeros((3,))
        kr_old = np.zeros((2,))
        kx = np.zeros((3,))
        kx_old = np.zeros((2,))

        kr[0] = sys.argv[5]
        kr_old[0] = sys.argv[6]
        kr[1] = sys.argv[7]
        kr_old[1] = sys.argv[8]
        kr[2] = sys.argv[9]

        kx[0] = sys.argv[10]
        kx_old[0] = sys.argv[11]
        kx[1] = sys.argv[12]
        kx_old[1] = sys.argv[13]
        kx[2] = sys.argv[14]

        run_soybean(file_name, enviro_type, sim_time, kr, kx, [1., 1., 1.], None, [1., 1.], 1., None, kr_old, kx_old, save_all = True)

<<<<<<< HEAD
    else:

        print("Unknown run sa type")
=======
    # theta1 = None
    # src = None
    # kx = [0.1, 1.e-3, 1.e-3]
    # kx_old = [0.35, 0.015]
    #
    # kr = [1.e-3, 4.e-3, 4.e-3]
    # kr_old = [5e-4, 0.0015]
    #
    # run_soybean("", 0, 1, kr, kx, [1., 1., 1.], theta1, [1., 1.], 1., src, kr_old, kx_old, save_all = True)
>>>>>>> fe39ea9a
<|MERGE_RESOLUTION|>--- conflicted
+++ resolved
@@ -27,7 +27,6 @@
     print("run_soybean", file_name, enviro_type, sim_time, kr, kx, lmax, theta1, r, a, src)
     print("***********************", flush = True)
 
-    # parameters
     dt = 360 / (24 * 3600)  # time step [day]
 
     soil_, table_name, min_b, max_b, cell_number, area, Kc = scenario.soybean(int(enviro_type))  # ## TODO water table value <----
@@ -82,37 +81,6 @@
 
     # np.save('results/transpiration_' + file_name, np.vstack((x_, -np.array(y_))))
     print("finished " + file_name)
-
-# def run_maize(file_name, enviro_type, sim_time, kr, kx, lmax1, lmax2, lmax3, theta1, r1, r2, a, delaySB):
-#
-#     # parameters
-#     soil_, table_name, min_b, max_b, cell_number, area, Kc = scenario.maize(int(enviro_type))
-#     dt = 360 / (24 * 3600)  # time step [day]
-#
-#     start_date = '2021-05-10 00:00:00'  # INARI csv data
-#     x_, y_ = evap.net_infiltration_table_beers_csvS(start_date, sim_time, evap.lai_maize2, Kc)
-#     trans_maize = evap.get_transpiration_beers_csvS(start_date, sim_time, area, evap.lai_maize2, Kc)
-#
-#     # initialize soil
-#     s, soil = scenario.create_soil_model(soil_, min_b, max_b, cell_number, type = 2, times = x_, net_inf = y_)
-#     # sra_table_lookup = sra.open_sra_lookup("data/" + table_name) ##############################
-#
-#     xml_name = "data/Zeamays_synMRI_modified.xml"  # root growth model parameter file
-#     mods = {"lmax145":lmax1, "lmax2":lmax2, "lmax3":lmax3, "theta45":theta1, "r145":lmax1, "r2":lmax2, "r3":lmax3, "a":a, "delaySB":delaySB}
-#     r = scenario.create_mapped_rootsystem(min_b, max_b, cell_number, s, xml_name, stochastic = False, mods = mods)
-#     # scenario.init_conductivities_const(r, kr, kx)
-#     # scenario.init_dynamic_simple_growth(r, kr, kr, kx, kx) # parametrisation of hydraulic conductivities
-#     # scenario.init_maize_conductivities2(r, kr, kx)
-#     # scenario.init_timing(r, kr0 = 1.e-4, kx0 = 1.e-2, dt = kr)
-#     scenario.init_maize_conductivities(r, kr, kx)
-#
-#     psi_x_, psi_s_, sink_, x_, y_, psi_s2_, vol_, surf_, krs_, depth_, soil_c_, c_ = sra.simulate_dynamic(
-#         s, r, soil, sim_time, dt, trans_maize, rs_age = 1., type_ = 2)  # soil, sra_table_lookup
-#     # scenario.write_files(file_name, psi_x_, psi_s_, sink_, x_, y_, psi_s2_, vol_, surf_, krs_, depth_, soil_c_, c_)
-#     np.save('results/transpiration_' + file_name, np.vstack((x_, -np.array(y_))))  # time [day], transpiration [cm3/day]   <- water uptake for global analysis
-#     np.save('results/nitrate_' + file_name, c_)  # time [day], transpiration [cm3/day]   <- water uptake for global analysis
-#
-#     print("finished " + file_name)
 
 
 if __name__ == "__main__":
@@ -170,18 +138,37 @@
 
         run_soybean(file_name, enviro_type, sim_time, kr, kx, [1., 1., 1.], None, [1., 1.], 1., None, kr_old, kx_old, save_all = True)
 
-<<<<<<< HEAD
     else:
 
         print("Unknown run sa type")
-=======
-    # theta1 = None
-    # src = None
-    # kx = [0.1, 1.e-3, 1.e-3]
-    # kx_old = [0.35, 0.015]
-    #
-    # kr = [1.e-3, 4.e-3, 4.e-3]
-    # kr_old = [5e-4, 0.0015]
-    #
-    # run_soybean("", 0, 1, kr, kx, [1., 1., 1.], theta1, [1., 1.], 1., src, kr_old, kx_old, save_all = True)
->>>>>>> fe39ea9a
+
+# def run_maize(file_name, enviro_type, sim_time, kr, kx, lmax1, lmax2, lmax3, theta1, r1, r2, a, delaySB):
+#
+#     # parameters
+#     soil_, table_name, min_b, max_b, cell_number, area, Kc = scenario.maize(int(enviro_type))
+#     dt = 360 / (24 * 3600)  # time step [day]
+#
+#     start_date = '2021-05-10 00:00:00'  # INARI csv data
+#     x_, y_ = evap.net_infiltration_table_beers_csvS(start_date, sim_time, evap.lai_maize2, Kc)
+#     trans_maize = evap.get_transpiration_beers_csvS(start_date, sim_time, area, evap.lai_maize2, Kc)
+#
+#     # initialize soil
+#     s, soil = scenario.create_soil_model(soil_, min_b, max_b, cell_number, type = 2, times = x_, net_inf = y_)
+#     # sra_table_lookup = sra.open_sra_lookup("data/" + table_name) ##############################
+#
+#     xml_name = "data/Zeamays_synMRI_modified.xml"  # root growth model parameter file
+#     mods = {"lmax145":lmax1, "lmax2":lmax2, "lmax3":lmax3, "theta45":theta1, "r145":lmax1, "r2":lmax2, "r3":lmax3, "a":a, "delaySB":delaySB}
+#     r = scenario.create_mapped_rootsystem(min_b, max_b, cell_number, s, xml_name, stochastic = False, mods = mods)
+#     # scenario.init_conductivities_const(r, kr, kx)
+#     # scenario.init_dynamic_simple_growth(r, kr, kr, kx, kx) # parametrisation of hydraulic conductivities
+#     # scenario.init_maize_conductivities2(r, kr, kx)
+#     # scenario.init_timing(r, kr0 = 1.e-4, kx0 = 1.e-2, dt = kr)
+#     scenario.init_maize_conductivities(r, kr, kx)
+#
+#     psi_x_, psi_s_, sink_, x_, y_, psi_s2_, vol_, surf_, krs_, depth_, soil_c_, c_ = sra.simulate_dynamic(
+#         s, r, soil, sim_time, dt, trans_maize, rs_age = 1., type_ = 2)  # soil, sra_table_lookup
+#     # scenario.write_files(file_name, psi_x_, psi_s_, sink_, x_, y_, psi_s2_, vol_, surf_, krs_, depth_, soil_c_, c_)
+#     np.save('results/transpiration_' + file_name, np.vstack((x_, -np.array(y_))))  # time [day], transpiration [cm3/day]   <- water uptake for global analysis
+#     np.save('results/nitrate_' + file_name, c_)  # time [day], transpiration [cm3/day]   <- water uptake for global analysis
+#
+#     print("finished " + file_name)