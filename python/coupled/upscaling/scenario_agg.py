--- conflicted
+++ resolved
@@ -89,12 +89,8 @@
     Kr_up = M @ Kr @ Mt  # sparse
     Kr_up_inv = sparse.linalg.inv(Kr_up).todense()
 
-<<<<<<< HEAD
-    print("finished Kr_up", "Kr_up_inv")
-=======
     print(Kr_up.shape, Kr_up_inv.shape)
     print("finished Kr_up, Kr_up_inv")
->>>>>>> e28edb12
     sys.stdout.flush()
 
     inner_kr_up = MMt_inv.dot(M.dot(inner_kr_))
@@ -104,11 +100,7 @@
 
     print("up end")
     sys.stdout.flush()
-<<<<<<< HEAD
-
-=======
-    
->>>>>>> e28edb12
+
     """ Numerical solution (a) """
     start_time = timeit.default_timer()
     x_, y_, z_, sink_, sx_, hx_, hsr_ = [], [], [], [], [], [], []
