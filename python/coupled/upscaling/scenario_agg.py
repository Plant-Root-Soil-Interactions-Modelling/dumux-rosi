""" 
static root system in soil (1D or 3D) outer radii with Voronoi method, or via densities 

aggregated hydraulic model with aggregated perirhizal nonlinear resistances 
(aggregated  over soil cells, steady rate approach and fixed-point-iteration on aggregated values, 
in new manuscript notation)
"""
import sys; sys.path.append("../../modules"); sys.path.append("../../../build-cmake/cpp/python_binding/");
sys.path.append("../../../../CPlantBox");  sys.path.append("../../../../CPlantBox/src")

import argparse
import timeit
import numpy as np
import matplotlib.pyplot as plt
from scipy import sparse

from functional.xylem_flux import sinusoidal2
import visualisation.vtk_plot as vp
from rhizo_models import plot_transpiration
from scenario_setup import *


def simulate_agg(sim_time, r, rho_, rs_age, trans, wilting_point, soil, s, sra_table_lookup, mapping):

    print("\nInitial root sytstem age (agg)", rs_age)
    # print("rs_age", rs_age)
    # rs_age = r.get_ages(rs_age)
    # print("rs_age", np.max(rs_age))

    dt = 360 / (24 * 3600)  # days
    skip = 10

    max_error = 10
    max_iter = 100

    ns = len(r.rs.segments)
    nodes = r.get_nodes()
    seg_length = r.rs.segLength()
    assert len(nodes) - 1 == ns, "number of nodes should be equal one less than number of segments"

    """ Fetch rhizosphere model params """
    kr_ = np.array(r.getKr(rs_age))
    inner_ = r.rs.radii
    inner_kr_ = np.multiply(inner_, kr_)  # multiply for table look up
    inner_kr_ = np.expand_dims(inner_kr_, axis = 1)
    # inner_kr_ = np.maximum(inner_kr_, np.ones(inner_kr_.shape) * 1.e-7)
    inner_kr_ = np.minimum(inner_kr_, np.ones(inner_kr_.shape) * 1.e-4)
    rho_ = np.maximum(rho_, np.ones(rho_.shape) * 1.)
    rho_ = np.minimum(rho_, np.ones(rho_.shape) * 200.)

    """ Doussan """
    Ad, Kr, kx0 = r.doussan_system_matrix(rs_age)
    Id = sparse.identity(ns).tocsc()  # identity matrix
    #
    # kr = np.array(r.getEffKr(rs_age))
    # print("kr", np.min(kr), np.max(kr))
    # ddd

    print("inv start")
    Ad_inv = sparse.linalg.inv(Ad).todense()  # dense
    An = Ad.copy()
    An[0, 0] -= kx0
    An_inv = sparse.linalg.inv(An).todense()  # dense
    print("inv stop")

    print("up start")
    M, soil2matrix, matrix2soil = r.get_soil_matrix()
    nmax = len(matrix2soil)

    Mt = M.transpose()
    MMt_inv = sparse.linalg.inv(M @ Mt)  # sparse

    An_up = M @ Kr @ (Id - An_inv @ Kr) @ Mt  # [34]
    cn_up = M @ (Kr @ An_inv)[:, 0]
    Ad_up = M @ Kr @ (Id - Ad_inv @ Kr) @ Mt  # [34]
    cd_up = M @ (Kr @ Ad_inv)[:, 0] * (kx0)

    AinvKr_dirichlet_up = (((M @ Ad_inv) @ Kr) @ Mt)
    Ainv_dirichlet_up = M @ Ad_inv
    AinvKr_neumann_up = M @ ((An_inv) @ Kr) @ Mt
    Ainv_neumann_up = M @ An_inv

    Kr_up = M @ Kr @ Mt  # sparse
    Kr_up_inv = sparse.linalg.inv(Kr_up).todense()

    inner_kr_up = MMt_inv.dot(M.dot(inner_kr_))
    inner_kr_up = np.maximum(inner_kr_up, np.ones(inner_kr_up.shape) * 1.e-7)  ############################################ (too keep within table)
    inner_kr_up = np.minimum(inner_kr_up, np.ones(inner_kr_up.shape) * 1.e-4)  ############################################ (too keep within table)
    rho_up = MMt_inv.dot(M.dot(rho_))

    print("up end")

    """ Numerical solution (a) """
    start_time = timeit.default_timer()
    x_, y_, z_, sink_, sx_, hx_, hsr_ = [], [], [], [], [], [], []
    sx = s.getSolutionHead()  # inital condition, solverbase.py

    N = round(sim_time / dt)
    t = 0.
    rx = [0]

    centers = s.getCellCenters()
    print("centers", np.min(centers[:, 2]), np.max(centers[:, 2]))

    t_pot = -trans * sinusoidal2(t, dt)  # potential transpiration ...
    # t_pot = -100
    hs_ = np.zeros((nmax, 1))  # sx -> hs_ # soil cell indices to soil matrix indices
    for j in soil2matrix.keys():
            hs_[soil2matrix[j]] += sx[j] + centers[j, 2]  # from matric to total

    q_dirichlet_up = -(Ad_up.dot(hs_) - cd_up * wilting_point)  # there was some SIGN MISTAKE
    rx = hs_ - Kr_up_inv.dot(-q_dirichlet_up)
    print("1) rx dirichlet", np.min(rx), np.max(rx), "q_dirichlet_up", np.sum(q_dirichlet_up))

    rx = MMt_inv.dot(AinvKr_dirichlet_up.dot(hs_) + Ainv_dirichlet_up[:, 0] * kx0 * wilting_point)
    q_dirichlet_up = -Kr_up.dot(hs_ - rx)
    print("2) rx dirichlet", np.min(rx), np.max(rx), "q_dirichlet_up", np.sum(q_dirichlet_up))

    print("q_dirichlet_up", np.sum(q_dirichlet_up), "t_pot", t_pot)
    if np.sum(q_dirichlet_up) > t_pot:
        rx = hs_ - Kr_up_inv.dot(-q_dirichlet_up)
        print("rx dirichlet", np.min(rx), np.max(rx))
    else:
        q_neumann_up = An_up.dot(hs_) + cn_up * t_pot
        rx = hs_ - Kr_up_inv.dot(-q_neumann_up)
        print("q_neumann_up", np.sum(q_neumann_up), "t_pot", t_pot)
        print("rx neumann", np.min(rx), np.max(rx))

    for i in range(0, N):

        t_pot = -trans * sinusoidal2(t, dt)  # potential transpiration ..

        hs_ = np.zeros((nmax, 1))  # sx -> hs_ # soil cell indices to soil matrix indices
        for j in soil2matrix.keys():
                hs_[soil2matrix[j]] += sx[j] + centers[j, 2]

        wall_iteration = timeit.default_timer()
        err = 1.e6
        c = 1
        rx_old = rx
        while err > max_error and c < max_iter:

            # print("rx", np.min(rx), np.max(rx))

            """ interpolation """
            wall_interpolation = timeit.default_timer()

            # print(rx.shape, type(rx), hs_.shape, type(hs_), inner_kr_.shape, type(inner_kr_), rho_.shape, type(rho_))
            for j in soil2matrix.keys():  # from total to matric
                    rx[soil2matrix[j]] -= centers[j, 2]

            rx = np.maximum(rx, np.ones(rx.shape) * (-15999))
            rx = np.minimum(rx, np.ones(rx.shape) * 0.)

            rsx = soil_root_interface_table(rx, hs_, inner_kr_up, rho_up, sra_table_lookup)  # in matric potential

            for j in soil2matrix.keys():  # from matric to total
                    rsx[soil2matrix[j]] += centers[j, 2]

            wall_interpolation = timeit.default_timer() - wall_interpolation

            """ xylem matric potential """
            wall_xylem = timeit.default_timer()

            q_dirichlet_up = -(Ad_up.dot(rsx) - cd_up * wilting_point)  # there was some SIGN MISTAKE
            q_neumann_up = -(An_up.dot(rsx) - cn_up * t_pot)
            # rx = rsx - Kr_up_inv.dot(-q_dirichlet_up)
            # rx = MMt_inv.dot(AinvKr_dirichlet_up.dot(rsx) + Ainv_dirichlet_up[:, 0] * kx0 * wilting_point)
            # q_dirichlet_up2 = -Kr_up.dot(rsx - rx)
            # print("q_dirichlet_up", np.sum(q_dirichlet_up), np.sum(q_dirichlet_up2), "t_pot", t_pot, "rsx", np.min(rsx), np.max(rsx), "sx", np.min(sx), np.max(sx), "hs_", np.min(hs_), np.max(hs_))
            if np.sum(q_dirichlet_up) > t_pot:
                rx = rsx - Kr_up_inv.dot(-q_dirichlet_up)
                # print("rx dirichlet", np.min(rx), np.max(rx))
                # print("rx dirichlet", np.min(rx), np.max(rx))
            else:
                # rx = MMt_inv.dot(AinvKr_neumann_up.dot(rsx) + Ainv_neumann_up[:, 0] * t_pot)
                # q_neumann_up2 = -Kr_up.dot(rsx - rx)
                rx = rsx - Kr_up_inv.dot(-q_neumann_up)
                # rx = rsx - Kr_up_inv.dot(-q_neumann_up)
                # print("rx neumann", np.min(rx), np.max(rx))
                # print("q_neumann_up", np.sum(q_neumann_up), "t_pot", t_pot)
                # print("rx neumann", np.min(rx), np.max(rx))

            err = np.linalg.norm(rx - rx_old)
            wall_xylem = timeit.default_timer() - wall_xylem
            rx_old = rx.copy()
            c += 1

        wall_soil = timeit.default_timer()

        if np.sum(q_dirichlet_up) > t_pot:

            # print("dirichlet", np.sum(q_dirichlet_up), t_pot, np.sum(q_neumann_up))
            # if s.simTime>3.4:
            #     print(np.min(q_neumann_up), np.max(q_neumann_up), np.min(q_neumann_up2), np.max(q_neumann_up2))
            #     plt.plot(q_dirichlet_up, label = "dirichlet")
            #     plt.plot(q_neumann_up, label = "q")
            #     plt.plot(q_neumann_up2, label = "rsx")
            #     # plt.plot(rx, label = "rsx")
            #     # rx2 = rsx - Kr_up_inv.dot(-q_neumann_up)
            #     # plt.plot(rx2, ':', label = "q")
            #     plt.legend()
            #     plt.show()

            # print("q_dirichlet_up", c, err, np.sum(q_dirichlet_up), t_pot)
            fluxes = {}
            for j in range(0, nmax):
                fluxes[matrix2soil[j]] = q_dirichlet_up[j, 0]
            sum_root_flux = np.sum(q_dirichlet_up)
        else:
            # print("neumann", np.sum(q_dirichlet_up), t_pot, np.sum(q_neumann_up)) # , np.sum(q_neumann_up2)

            # if s.simTime>3.4:
                # print(np.min(q_neumann_up), np.max(q_neumann_up), np.min(q_neumann_up2), np.max(q_neumann_up2))
                # plt.plot(q_dirichlet_up, label = "dirichlet")
                # plt.plot(q_neumann_up, label = "q")
                # plt.plot(q_neumann_up2, label = "rsx")
                # # plt.plot(rx, label = "rsx")
                # # rx2 = rsx - Kr_up_inv.dot(-q_neumann_up)
                # # plt.plot(rx2, ':', label = "q")
                # plt.legend()
                # plt.show()

            # q_neumann_up = -Kr_up.dot(rsx - rx)
#             print("q_neumann0_up", c, err, q_neumann_up.shape, np.sum(q_neumann_up), t_pot)
            fluxes = {}
            for j in range(0, nmax):
                fluxes[matrix2soil[j]] = q_neumann_up[j, 0]
            sum_root_flux = np.sum(q_neumann_up)

        water = s.getWaterVolume()
        s.setSource(fluxes.copy())  # richards.py
        s.solve(dt)
        sum_soil_flux = (s.getWaterVolume() - water) / dt

        old_sx = sx.copy()
        sx = s.getSolutionHead_()  # richards.py

        wall_iteration = timeit.default_timer() - wall_iteration

        wall_soil = timeit.default_timer() - wall_soil

        x_.append(t)
        y_.append(sum_soil_flux)  # cm3/day (soil uptake)
        z_.append(sum_root_flux)  # cm3/day (root system uptake)

        if  i % skip == 0:
            n = round(float(i) / float(N) * 100.)

            # print("rx", rx.shape)
            # print("rsx", rsx.shape)
            # print("nodes", nodes.shape)
            # rx_ = np.zeros((ns, 1))
            # rsx_ = np.zeros((ns, 1))
            # for j in range(0, ns):  # from total to matric
            #     #   print(nodes[j + 1][2])
            #     rx_[j, 0] = rx[j, 0] - nodes[j + 1][2]
            #     rsx_[j, 0] = rsx[j, 0] - nodes[j + 1][2]

            print("number of iterations", c)
            print("t_pot", t_pot, "q_root", sum_root_flux, "soil", sum_soil_flux)
            print("[" + ''.join(["*"]) * n + ''.join([" "]) * (100 - n) + "], soil [{:g}, {:g}] cm, root [{:g}, {:g}] cm, {:g} days {:g}\n"
                  .format(np.min(sx), np.max(sx), np.min(rx), np.max(rx), s.simTime, rx[0, 0]))

            print("iteration (interpolation, xylem) : ", wall_interpolation / (wall_interpolation + wall_xylem), wall_xylem / (wall_interpolation + wall_xylem))
            print("iteration, soil", wall_iteration / (wall_iteration + wall_soil), wall_soil / (wall_iteration + wall_soil))
            print()

            """ remember results """
            sink = np.zeros(sx.shape)
            for k, v in fluxes.items():
                sink[k] += v
            sink_.append(sink)  # [cm3/day] per soil cell
            sx_.append(sx.copy())  # [cm] per soil cell
            # hx_.append(rx_)  # [cm] total potential per segment
            # hsr_.append(rsx_)  # [cm] total potential per segment

        t += dt
    
    wall_time = timeit.default_timer() - start_time
    print ("Coupled benchmark solved in ", wall_time, " s")

    return hx_, hsr_, sink_, x_, y_, z_, sx_, dt, wall_time


def run_agg(sim_time, method, plant, dim, soil, outer_method):

    # hidden parameters...
    initial = -200  # cm

    name = "agg_" + plant + "_" + dim + "_" + soil + "_" + outer_method
    print(name, "\n")

    r, rho_, rs_age, trans, wilting_point, soil, s, sra_table_lookup, mapping = set_scenario(plant, dim, initial, soil, outer_method)

    hx_, hsr_, sink_, x_, y_, z_, hs_, dt, wall_time = simulate_agg(sim_time, r, rho_, rs_age, trans, wilting_point, soil, s, sra_table_lookup, mapping)

    s.writeDumuxVTK("results/" + name)  # final soil VTU
    write_files(name, hx_, hsr_, sink_, x_, y_, z_, hs_, wall_time)


if __name__ == "__main__":

    parser = argparse.ArgumentParser(description = 'Simulation options')
    parser.add_argument('plant', type = str, help = 'soybean or maize or springbarley')
    parser.add_argument('dim', type = str, help = '1D or 3D')
    parser.add_argument('soil', type = str, help = 'soil type (hydrus_loam, hydrus_clay, hydrus_sand or hydrus_sandyloam)')
    parser.add_argument('outer_method', type = str, help = 'how to determine outer radius (voronoi, length, surface, volume)')

<<<<<<< HEAD
    args = parser.parse_args(['springbarley', "3D", "hydrus_loam", "surface"])
=======
    args = parser.parse_args(['springbarley', "1D", "hydrus_loam", "voronoi"])
>>>>>>> 32e3d2e0
    # args = parser.parse_args()

    name = "_agg_" + args.plant + "_" + args.dim + "_" + args.soil + "_" + args.outer_method

    initial = -200  # cm     plot_transpiration(x_, y_, z_, lambda t: trans * sinusoidal2(t, dt))
    sim_time = 7.5

    print(name, "\n")

    r, rho_, rs_age, trans, wilting_point, soil, s, sra_table_lookup, mapping = set_scenario(args.plant, args.dim, initial, args.soil, args.outer_method)

    print()
    r.rs.write(name + ".vtp")
    print()

    hx_, hsr_, sink_, x_, y_, z_, hs_, dt, wall_time = simulate_agg(sim_time, r, rho_, rs_age, trans, wilting_point, soil, s, sra_table_lookup, mapping)

    plot_transpiration(x_, y_, z_, lambda t: trans * sinusoidal2(t, dt))

    """ write """
    s.writeDumuxVTK("results/" + name)
    write_files(name, hx_, hsr_, sink_, x_, y_, z_, hs_, wall_time)

#<|MERGE_RESOLUTION|>--- conflicted
+++ resolved
@@ -56,29 +56,31 @@
     # print("kr", np.min(kr), np.max(kr))
     # ddd
 
+    """ upscaling """
+    M, soil2matrix, matrix2soil = r.get_soil_matrix()
+    nmax = len(matrix2soil)
+    Mt = M.transpose()
+    MMt_inv = sparse.linalg.inv(M @ Mt)  # sparse
+
     print("inv start")
     Ad_inv = sparse.linalg.inv(Ad).todense()  # dense
+    Ad_up = M @ Kr @ (Id - Ad_inv @ Kr) @ Mt  # [34]
+    cd_up = M @ (Kr @ Ad_inv)[:, 0] * (kx0)
+    del Ad_inv  # free the beast
+
     An = Ad.copy()
     An[0, 0] -= kx0
     An_inv = sparse.linalg.inv(An).todense()  # dense
-    print("inv stop")
-
-    print("up start")
-    M, soil2matrix, matrix2soil = r.get_soil_matrix()
-    nmax = len(matrix2soil)
-
-    Mt = M.transpose()
-    MMt_inv = sparse.linalg.inv(M @ Mt)  # sparse
-
     An_up = M @ Kr @ (Id - An_inv @ Kr) @ Mt  # [34]
     cn_up = M @ (Kr @ An_inv)[:, 0]
-    Ad_up = M @ Kr @ (Id - Ad_inv @ Kr) @ Mt  # [34]
-    cd_up = M @ (Kr @ Ad_inv)[:, 0] * (kx0)
-
-    AinvKr_dirichlet_up = (((M @ Ad_inv) @ Kr) @ Mt)
-    Ainv_dirichlet_up = M @ Ad_inv
-    AinvKr_neumann_up = M @ ((An_inv) @ Kr) @ Mt
-    Ainv_neumann_up = M @ An_inv
+    del An_inv  # free the beast
+
+    print("inv stop")
+
+    # AinvKr_dirichlet_up = (((M @ Ad_inv) @ Kr) @ Mt)
+    # Ainv_dirichlet_up = M @ Ad_inv
+    # AinvKr_neumann_up = M @ ((An_inv) @ Kr) @ Mt
+    # Ainv_neumann_up = M @ An_inv
 
     Kr_up = M @ Kr @ Mt  # sparse
     Kr_up_inv = sparse.linalg.inv(Kr_up).todense()
@@ -112,9 +114,9 @@
     rx = hs_ - Kr_up_inv.dot(-q_dirichlet_up)
     print("1) rx dirichlet", np.min(rx), np.max(rx), "q_dirichlet_up", np.sum(q_dirichlet_up))
 
-    rx = MMt_inv.dot(AinvKr_dirichlet_up.dot(hs_) + Ainv_dirichlet_up[:, 0] * kx0 * wilting_point)
-    q_dirichlet_up = -Kr_up.dot(hs_ - rx)
-    print("2) rx dirichlet", np.min(rx), np.max(rx), "q_dirichlet_up", np.sum(q_dirichlet_up))
+    # rx = MMt_inv.dot(AinvKr_dirichlet_up.dot(hs_) + Ainv_dirichlet_up[:, 0] * kx0 * wilting_point)
+    # q_dirichlet_up = -Kr_up.dot(hs_ - rx)
+    # print("2) rx dirichlet", np.min(rx), np.max(rx), "q_dirichlet_up", np.sum(q_dirichlet_up))
 
     print("q_dirichlet_up", np.sum(q_dirichlet_up), "t_pot", t_pot)
     if np.sum(q_dirichlet_up) > t_pot:
@@ -276,7 +278,7 @@
             # hsr_.append(rsx_)  # [cm] total potential per segment
 
         t += dt
-    
+
     wall_time = timeit.default_timer() - start_time
     print ("Coupled benchmark solved in ", wall_time, " s")
 
@@ -307,12 +309,7 @@
     parser.add_argument('soil', type = str, help = 'soil type (hydrus_loam, hydrus_clay, hydrus_sand or hydrus_sandyloam)')
     parser.add_argument('outer_method', type = str, help = 'how to determine outer radius (voronoi, length, surface, volume)')
 
-<<<<<<< HEAD
-    args = parser.parse_args(['springbarley', "3D", "hydrus_loam", "surface"])
-=======
-    args = parser.parse_args(['springbarley', "1D", "hydrus_loam", "voronoi"])
->>>>>>> 32e3d2e0
-    # args = parser.parse_args()
+    args = parser.parse_args(['springbarley', "3D", "hydrus_loam", "length"])
 
     name = "_agg_" + args.plant + "_" + args.dim + "_" + args.soil + "_" + args.outer_method
 
