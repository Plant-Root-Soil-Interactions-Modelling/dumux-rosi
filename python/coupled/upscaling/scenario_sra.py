--- conflicted
+++ resolved
@@ -73,10 +73,7 @@
 
     print("invert matrix start", ns)
     sys.stdout.flush()
-<<<<<<< HEAD
-=======
-    
->>>>>>> e28edb12
+
     A_n_splu = LA.splu(A_n)
     A_d_splu = LA.splu(A_d)
     # Ainv_dirichlet = sparse.linalg.inv(A_d).todense()  # dense
