#ifndef PYTHON_RICHARDS_SOLVER_H_
#define PYTHON_RICHARDS_SOLVER_H_

// most includes are in solverbase
#include "solverbase.hh"

//#include <dumux/material/fluidmatrixinteractions/2p/regularizedvangenuchten.hh>
#include <dumux/material/fluidmatrixinteractions/2p/vangenuchten.hh>
#include <dumux/material/fluidmatrixinteractions/2p/efftoabsdefaultpolicy.hh>

// writeDumuxVTK
#include <dumux/io/vtkoutputmodule.hh>



/**
 * Adds solver functionality, that specifically makes sense for Richards equation
 */
template<class Problem, class Assembler, class LinearSolver, int dim = 3>
class Richards : public SolverBase<Problem, Assembler, LinearSolver, dim> {
public:

<<<<<<< HEAD
    using MaterialLaw = Dumux::FluidMatrix::VanGenuchtenDefault<double>;
=======
>>>>>>> 8b980186

    virtual ~Richards() { }

    /**
     * Calls parent, additionally turns file output off
     */
    void initialize(std::vector<std::string> args_, bool verbose = true, bool doMPI = true) override {
        SolverBase<Problem, Assembler, LinearSolver, dim>::initialize(args_, verbose, doMPI);
        this->setParameter("Soil.Output.File", "false");
    }

    /**
     * Sets the source term of the problem.
     *
     * The source is given per cell (Dumux element),
     * as a map with global element index as key, and source as value
     *
     * for simplicity avoiding mpi broadcasting or scattering
     *
     * @param sourceMap 		for each global cell index the source or sink in [kg/s]
     * @param eqIdx				the equation index (default = 0)
     */
    virtual void setSource(const std::map<int, double>& sourceMap, int eqIdx = 0) {
    	this->checkGridInitialized();
        int n = this->gridGeometry->gridView().size(0);
        std::shared_ptr<std::vector<double>> ls = std::make_shared<std::vector<double>>(n);
        std::fill(ls->begin(), ls->end(), 0.);
        for (const auto& e : elements(this->gridGeometry->gridView())) { // local elements
            int gIdx = this->cellIdx->index(e); // global index
            auto eIdx = this->gridGeometry->elementMapper().index(e);
            if (sourceMap.count(gIdx)>0) {
                //std::cout << "rank: "<< this->rank << " setSource: global index " << gIdx << " local index " << eIdx << "\n" << std::flush;
                ls->at(eIdx) = sourceMap.at(gIdx);
            }
        }
        this->problem->setSource(ls, eqIdx);
    }


    /**
     * Sets critical pressure, used for constantFlux, constantFluxCyl, or atmospheric boundary conditions,
     * to limit maximal the flow.
     *
     * @param critical 		the critical pressure or wilting point [Pa]
     */
    void setCriticalPressure(double critical) {
    	this->checkGridInitialized();
    	this->problem->criticalPressure(critical); // problem is defined in solverbase.hh
    }

    /**
     * Sets the initial conditions, for a MPI process (TODO for more than 1 equation)
     *
     *  @param init         globally shared initial data, sorted by global index [Pa]
     */
    virtual void setInitialConditionHead(std::vector<double> init) {
        if (this->isBox) {
            throw std::invalid_argument("Richards::setInitialCondition: Not implemented yet (sorry)");
        } else {
            for (const auto& e : Dune::elements(this->gridGeometry->gridView())) {
                int eIdx = this->gridGeometry->elementMapper().index(e);
                int gIdx = this->cellIdx->index(e);
                this->x[eIdx][0] = toPa(init[gIdx]);
            }
        }
    }

    /**
     * Returns the current solution for a single mpi process in cm pressure head at a global cell index
     * @see SolverBase::getSolutionAt
     */
    virtual double getSolutionHeadAt(int gIdx, int eqIdx = 0) {
        double sol = this->getSolutionAt(gIdx, eqIdx); // Pa
        return toHead(sol);
    }

    /**
     * Returns the current solution for a single mpi process in cm pressure head. @see SolverBase::getSolution
     * Gathering and mapping is done in Python
     */
    virtual std::vector<double> getSolutionHead(int eqIdx = 0) {
        std::vector<double> sol = this->getSolution(eqIdx);
        std::transform(sol.begin(), sol.end(), sol.begin(), std::bind1st(std::plus<double>(), -pRef_));
        std::transform(sol.begin(), sol.end(), sol.begin(), std::bind1st(std::multiplies<double>(), 100. / rho_ / g_));
        return sol;
    }

    /*
     * TODO setLayers(std::map<int, int> l)
     */

    /**
     * Returns the current solution for a single mpi process.
     * Gathering and mapping is done in Python
     */
    virtual std::vector<double> getWaterContent() {
    	int n =  this->checkGridInitialized();
        std::vector<double> theta;
        theta.reserve(n);
        for (const auto& element : Dune::elements(this->gridGeometry->gridView())) { // soil elements
            double t = 0;
            auto fvGeometry = Dumux::localView(*this->gridGeometry); // soil solution -> volume variable
            fvGeometry.bindElement(element);
            auto elemVolVars = Dumux::localView(this->gridVariables->curGridVolVars());
            elemVolVars.bindElement(element, fvGeometry, this->x);
            int c = 0;
            for (const auto& scv : scvs(fvGeometry)) {
                c++;
                t += elemVolVars[scv].waterContent();
            }
            theta.push_back(t/c); // mean value
        }
        return theta;
    }


    /**
     * Returns the current solution for a single mpi process.
     * Gathering and mapping is done in Python
     */
    virtual std::vector<double> getSaturation() {
    	int n =  this->checkGridInitialized();
        std::vector<double> s;
        s.reserve(n);
        for (const auto& element : Dune::elements(this->gridGeometry->gridView())) { // soil elements
            double t = 0;
            auto fvGeometry = Dumux::localView(*this->gridGeometry); // soil solution -> volume variable
            fvGeometry.bindElement(element);
            auto elemVolVars = Dumux::localView(this->gridVariables->curGridVolVars());
            elemVolVars.bindElement(element, fvGeometry, this->x);
            int c = 0;
            for (const auto& scv : scvs(fvGeometry)) {
                c++;
                t += elemVolVars[scv].saturation();
            }
            s.push_back(t/c); // mean value
        }
        return s;
    }

    /**
     * Returns the total water volume [m3] within the domain, TODO wrong because of overlapping cells!
     */
    virtual double getWaterVolume()
    {
        this->checkGridInitialized();
        double cVol = 0.;
        for (const auto& element : Dune::elements(this->gridGeometry->gridView())) { // soil elements
            auto fvGeometry = Dumux::localView(*this->gridGeometry); // soil solution -> volume variable
            fvGeometry.bindElement(element);
            auto elemVolVars = Dumux::localView(this->gridVariables->curGridVolVars());
            elemVolVars.bindElement(element, fvGeometry, this->x);
            for (const auto& scv : scvs(fvGeometry)) {
                cVol += elemVolVars[scv].waterContent()*scv.volume();
            }
        }
        return this->gridGeometry->gridView().comm().sum(cVol);
    }

	/**
	 * Return the darcy (?) velocity in a 1D model TODO not working even in 1D TODO (for nD we would need to multiply with the outer normals)
	 *
	 * For a single mpi process. Gathering is done in Python
	 */
	virtual std::vector<double> getVelocity1D() {
		int n = this->checkGridInitialized();
		std::vector<double> v;
		v.resize(n);
		for (const auto& e : Dune::elements(this->gridGeometry->gridView())) { // soil elements
			double f = 0.;
			auto fvGeometry = Dumux::localView(*this->gridGeometry); // soil solution -> volume variable
			fvGeometry.bindElement(e);
			for (const auto& scvf : scvfs(fvGeometry)) {
				auto elemVolVars = Dumux::localView(this->gridVariables->curGridVolVars());
				elemVolVars.bindElement(e, fvGeometry, this->x);
				f += this->problem->neumann(e, fvGeometry, elemVolVars, scvf)[0]/1000.; // [kg / (m2 s)] -> [m/s]
			}
			v[this->cellIdx->index(e)] = f;
		}
		return v;
	}

    /**
     * Uses the Dumux VTK Writer
     */
    virtual void writeDumuxVTK(std::string name)
    {
        Dumux::VtkOutputModule<GridVariables, SolutionVector> vtkWriter(*this->gridVariables, this->x, name);
        // using VelocityOutput = PorousMediumFlowVelocityOutput<GridVariables> // <- can't get this type without TTAG :-(
        // vtkWriter.addVelocityOutput(std::make_shared<VelocityOutput>(*gridVariables));
        vtkWriter.addVolumeVariable([](const auto& volVars){ return volVars.pressure(); }, "p (Pa)");
        vtkWriter.addVolumeVariable([](const auto& volVars){ return volVars.saturation(); }, "saturation");
        vtkWriter.write(0.0);
    }

    /**
     * Call to change default setting (of 1.e-6 for both)
     *
     * pcEps    capillary pressure regularisation
     * krEps 	relative permeabiltiy regularisation
     */
    virtual void setRegularisation(double pcEps, double krEps) {
    	this->checkGridInitialized();
    	this->problem->setRegularisation(pcEps, krEps);
    }

    /**
     * forward to problem
     */
    virtual void addVanGenuchtenDomain(double minx, double miny, double minz, double maxx, double maxy, double maxz, int layerIndex)  {
        this->checkGridInitialized();
        this->problem->addVanGenuchtenDomain(minx, miny, minz, maxx, maxy, maxz, layerIndex);
    }

    /**
     * forward to problem
     */
    void changeVanGenuchtenSet(int vgIndex, double qr, double qs, double alpha, double n, double ks) {
        this->checkGridInitialized();
        this->problem->changeVanGenuchtenSet(vgIndex, qr, qs, alpha, n, ks);
    }

    /**
     * Changes boundary condition in initialized problem (e.g. within the simulation loop)
     * Dirichlet types: value [cm]
     * Neumann types: value [cm/day] = [cm3/cm2/day]
     */
    void setTopBC(int type, double value) {
    	this->checkGridInitialized();
    	this->problem->bcTopType_ = type;
    	this->problem->bcTopValues_[0] = value;
    }

    /**
     * Changes boundary condition in initialized problem (e.g. within the simulation loop)
     * Dirichlet types: value [cm]
     * Neumann types: value [cm/day] = [cm3/cm2/day]
     */
    void setBotBC(int type, double value) {
    	this->checkGridInitialized();
    	this->problem->bcBotType_ = type;
    	this->problem->bcBotValues_[0] = value;
    }

    /**
     * Changes solute boundary condition in initialized problem (e.g. within the simulation loop)
     * Dirichlet types: value [cm] TODO Units?
     * Neumann types: value [cm/day] = [cm3/cm2/day]
     */
    void setSTopBC(std::vector<int> types, std::vector<double> values) {
    	this->checkGridInitialized();
    	this->problem->bcSTopType_ = types;
    	this->problem->bcSTopValue_ = values;
    }

    /**
     * Changes solute boundary condition in initialized problem (e.g. within the simulation loop)
     * Dirichlet types: value [cm] TODO Units?
     * Neumann types: value [cm/day] = [cm3/cm2/day]
     */
    void setSBotBC(std::vector<int> types, std::vector<double> values) {
    	this->checkGridInitialized();
    	this->problem->bcSBotType_ = types;
    	this->problem->bcSBotValue_ = values;
    }

protected:

    std::vector<double> cellVolume;

    using SolutionVector = typename Problem::SolutionVector;
    using GridVariables = typename Problem::GridVariables;

	static constexpr double g_ = 9.81; // cm / s^2 (for type conversions)
	static constexpr double rho_ = 1.e3; // kg / m^3 (for type conversions)
	static constexpr double pRef_ = 1.e5; // Pa

	//! cm pressure head -> Pascal
	static double toPa(double ph) {
		return pRef_ + ph / 100. * rho_ * g_;
	}
	//! Pascal -> cm pressure head
	static double toHead(double p) {
		return (p - pRef_) * 100. / rho_ / g_;
	}

};

/**
 * pybind11
 */
template<class Problem, class Assembler, class LinearSolver>
void init_richards(py::module &m, std::string name) {
    using Richards_ = Richards<Problem, Assembler, LinearSolver>;
	py::class_<Richards_, SolverBase<Problem, Assembler, LinearSolver>>(m, name.c_str())
   .def(py::init<>())
   .def("initialize", &Richards_::initialize, py::arg("args_") = std::vector<std::string>(0), 
											py::arg("verbose") = true,py::arg("doMPI") = true)
   .def("setSource", &Richards_::setSource, py::arg("sourceMap"), py::arg("eqIdx") = 0)
   .def("applySource", &Richards_::applySource)
   .def("setCriticalPressure", &Richards_::setCriticalPressure)
   .def("setInitialConditionHead", &Richards_::setInitialConditionHead)
   .def("getSolutionHead", &Richards_::getSolutionHead, py::arg("eqIdx") = 0)
   .def("getSolutionHeadAt", &Richards_::getSolutionHeadAt, py::arg("gIdx"), py::arg("eqIdx") = 0)
   .def("getWaterContent",&Richards_::getWaterContent)
   .def("getSaturation",&Richards_::getSaturation)
   .def("getWaterVolume",&Richards_::getWaterVolume)
   .def("getVelocity1D", &Richards_::getVelocity1D)
   .def("writeDumuxVTK",&Richards_::writeDumuxVTK)
   .def("setRegularisation",&Richards_::setRegularisation)
   .def("addVanGenuchtenDomain",&Richards_::addVanGenuchtenDomain)
   .def("changeVanGenuchtenSet",&Richards_::changeVanGenuchtenSet)
   .def("setTopBC",&Richards_::setTopBC)
   .def("setBotBC",&Richards_::setBotBC)
   .def("setSTopBC",&Richards_::setSTopBC)
   .def("setSBotBC",&Richards_::setSBotBC);
}


#endif<|MERGE_RESOLUTION|>--- conflicted
+++ resolved
@@ -20,10 +20,7 @@
 class Richards : public SolverBase<Problem, Assembler, LinearSolver, dim> {
 public:
 
-<<<<<<< HEAD
     using MaterialLaw = Dumux::FluidMatrix::VanGenuchtenDefault<double>;
-=======
->>>>>>> 8b980186
 
     virtual ~Richards() { }
 
