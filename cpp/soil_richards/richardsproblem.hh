// -*- mode: C++; tab-width: 4; indent-tabs-mode: nil; c-basic-offset: 4 -*-
// vi: set et ts=4 sw=4 sts=4:
#ifndef RICHARDS_PROBLEM_HH
#define RICHARDS_PROBLEM_HH

#include <dumux/porousmediumflow/problem.hh> // base class
#include <dumux/common/numeqvector.hh>

#include "richardsparams.hh"

namespace Dumux {

/*!
 * RichardsProblem:
 * Uses Dumux as an easy to use Richards equation solver,
 * where most parameters can be set dynamically
 */
template <class TypeTag>
class RichardsProblem : public PorousMediumFlowProblem<TypeTag>
{
public:

	// exports, used by the binding
	using Grid = GetPropType<TypeTag, Properties::Grid>;
	using GridGeometry = GetPropType<TypeTag, Properties::GridGeometry>;
	using SolutionVector = GetPropType<TypeTag, Properties::SolutionVector>;
	using GridVariables = GetPropType<TypeTag, Properties::GridVariables>;
	using FluxVariables = GetPropType<TypeTag, Properties::FluxVariables>;

	// other
	using GridView = typename GridGeometry::GridView;
	using PrimaryVariables = GetPropType<TypeTag, Properties::PrimaryVariables>;
	using NumEqVector = typename Dumux::NumEqVector<PrimaryVariables>;
	using FVElementGeometry = typename GridGeometry::LocalView;
	using SubControlVolume = typename GridGeometry::SubControlVolume;
	using SubControlVolumeFace = typename GridGeometry::SubControlVolumeFace;
	using VolumeVariables = GetPropType<TypeTag, Properties::VolumeVariables>;
	using ElementVolumeVariables = typename GetPropType<TypeTag, Properties::GridVolumeVariables>::LocalView;
	using Scalar = GetPropType<TypeTag, Properties::Scalar>;
	using Indices = typename GetPropType<TypeTag, Properties::ModelTraits>::Indices;
	using Element = typename GridView::template Codim<0>::Entity;
	using GlobalPosition = typename Element::Geometry::GlobalCoordinate;
    using MaterialLaw = Dumux::FluidMatrix::VanGenuchtenDefault<double>; // VanGenuchtenNoReg<double>  // both of type TwoPMaterialLaw // using MaterialLaw = typename GetPropType<TypeTag, Properties::SpatialParams>::MaterialLaw;
	using MaterialLawParams = typename MaterialLaw::BasicParams;
	using BoundaryTypes = Dumux::BoundaryTypes<PrimaryVariables::size()>;

	using PointSource = GetPropType<TypeTag, Properties::PointSource>;
	using CouplingManager= GetPropType<TypeTag, Properties::CouplingManager>;

	enum {
		// copy some indices for convenience
		pressureIdx = Indices::pressureIdx,
		conti0EqIdx = Indices::conti0EqIdx,
		// world dimension
		dimWorld = GridView::dimensionworld,
		// discretization method
<<<<<<< HEAD
		isBox = GetPropType<TypeTag, Properties::GridGeometry>::discMethod == DiscretizationMethods::Box
=======
		isBox = GetPropType<TypeTag, Properties::GridGeometry>::discMethod == DiscretizationMethods::box
>>>>>>> b982aefd
	};

	enum BCTypes {
		constantPressure = 1,
		constantFlux = 2,
		constantFluxCyl = 3, // for cylindrical models
		atmospheric = 4,
		freeDrainage = 5,
		rootSystemExact = 6 // for cylindrical models with coupling to root system
	};

	enum GridParameterIndex {
		materialLayerNumber = 0
	};

	/*!
	 * \brief Constructor: constructed in the main file
	 */
	RichardsProblem(std::shared_ptr<const GridGeometry> GridGeometry)
	: PorousMediumFlowProblem<TypeTag>(GridGeometry) {

		gravityOn_ = Dumux::getParam<bool>("Problem.EnableGravity", true);

		// BC
		bcTopType_ = getParam<int>("Soil.BC.Top.Type");
		bcBotType_ = getParam<int>("Soil.BC.Bot.Type");
		bcTopValues_.push_back(getParam<Scalar>("Soil.BC.Top.Value",0.));
		bcBotValues_.push_back(getParam<Scalar>("Soil.BC.Bot.Value",0.));

		criticalPressure_ = getParam<double>("Soil.CriticalPressure", -1.e4); // cm
		criticalPressure_ = getParam<double>("Climate.CriticalPressure", criticalPressure_); // cm
		sourceSlope_ = getParam<double>("Soil.SourceSlope", -1.); // cm, negative value disables regularisation
		// precipitation
		if (bcTopType_==atmospheric) {
			precipitation_ = InputFileFunction("Climate", "Precipitation", "Time", 0.); // cm/day (day)
			precipitation_.setVariableScale(1./(24.*60.*60.)); // s -> day
			precipitation_.setFunctionScale(rho_/(24.*60.*60.)/100); // cm/day -> kg/(m²*s)
		}
		// IC
		initialSoil_ = InputFileFunction("Soil.IC", "P", "Z", 0., this->spatialParams().layerIFF()); // [cm]([m]) pressure head, conversions hard coded
		// Output
		std::string filestr = this->name() + ".csv"; // output file
		writeFile_ = getParam<bool>("Soil.Output.File", true);
		if (writeFile_) {
			myfile_.open(filestr.c_str());
		}
		std::cout << "RichardsProblem constructed: bcTopType " << bcTopType_ << ", " << bcTopValues_.at(0) << "; bcBotType "
				<<  bcBotType_ << ", " << bcBotValues_.at(0) << ",  Output File " << writeFile_
				<< ", Critical pressure " << criticalPressure_ << " gravity " << gravityOn_ << "\n" << std::flush;
	}

	/**
	 * \brief Eventually, closes output file
	 */
	~RichardsProblem() {
		if (writeFile_) {
			std::cout << "closing file \n";
			myfile_.close();
		}
	}

	/*!
	 * \brief Temperature [K] within a finite volume. This problem assumes a temperature of 10 degrees Celsius.
	 *
	 * called EnergyVolumeVariablesImplementation::updateTemperature(...) in porousmediumflow/nonisothermal/volumevariables.hh,
	 * included by porousmediumflow/volumevariables.hh,
	 *
	 * todo this makes very little sense for isothermal!
	 *
	 * overwrites PorousMediumFlowProblem::temperature (compiles without, throws exception of base class)
	 */
	Scalar temperature() const {
		return 273.15 + 10; // -> 10°C
	}

	/*!
	 * \brief Reference pressure [Pa] of the non-wetting. This problem assumes a constant reference pressure of 1 bar.
	 *
	 * called by porousmediumflow/richards/volumevariables.hh
	 */
	Scalar nonWettingReferencePressure() const {
		return pRef_;
	}

	/*!
	 * \copydoc FVProblem::initial
	 *
	 * called by FVProblem::applyInitialSolution(...)
	 */
	template<class Entity>
	PrimaryVariables initial(const Entity& entity) const {
		auto eIdx = this->gridGeometry().elementMapper().index(entity);
		Scalar z = entity.geometry().center()[dimWorld - 1];
		// std::cout << "initial " << z << ", " << initialSoil_.f(z,eIdx) << " \n";
		PrimaryVariables v(0.0);
		v[pressureIdx] = toPa_(initialSoil_.f(z,eIdx));
		v.setState(pressureIdx);
		return v;
	}

	/*!
	 * @copydoc FVProblem::boundaryTypesAtPos
	 *
	 * discretization dependent, e.g. called by BoxElementBoundaryTypes::boundaryTypes(...)
	 * when?
	 */
	BoundaryTypes boundaryTypesAtPos(const GlobalPosition &globalPos) const {
		BoundaryTypes bcTypes;
		if (onUpperBoundary_(globalPos)) { // top or outer bc
			switch (bcTopType_) {
			case constantPressure: bcTypes.setAllDirichlet(); break;
			case constantFlux: bcTypes.setAllNeumann(); break;
			case constantFluxCyl: bcTypes.setAllNeumann(); break;
			case atmospheric: bcTypes.setAllNeumann(); break;
			default: DUNE_THROW(Dune::InvalidStateException,"Top boundary type not implemented");
			}
		} else if (onLowerBoundary_(globalPos)) { // bot or inner bc
			switch (bcBotType_) {
			case constantPressure: bcTypes.setAllDirichlet(); break;
			case constantFlux: bcTypes.setAllNeumann(); break;
			case constantFluxCyl: bcTypes.setAllNeumann(); break;
			case freeDrainage: bcTypes.setAllNeumann(); break;
			case rootSystemExact: bcTypes.setAllNeumann(); break;
			default: DUNE_THROW(Dune::InvalidStateException,"Bottom boundary type not implemented");
			}
		} else {
			bcTypes.setAllNeumann(); // no top not bottom is no flux
		}
		return bcTypes;
	}

	/*!
	 * \copydoc FVProblem::dirichletAtPos
	 *
	 * dirchlet(...) is called by the local assembler, e.g. BoxLocalAssembler::evalDirichletBoundaries
	 */
	PrimaryVariables dirichletAtPos(const GlobalPosition &globalPos) const {
		PrimaryVariables values;
		if (onUpperBoundary_(globalPos)) { // top bc
			switch (bcTopType_) {
			case constantPressure: values[Indices::pressureIdx] = toPa_(bcTopValues_[0]); break;
			default: DUNE_THROW(Dune::InvalidStateException, "Top boundary type Dirichlet: unknown boundary type");
			}
		} else if (onLowerBoundary_(globalPos)) { // bot bc
			switch (bcBotType_) {
			case constantPressure: values[Indices::pressureIdx] = toPa_(bcBotValues_[0]); break;
			default: DUNE_THROW(Dune::InvalidStateException, "Bottom boundary type Dirichlet: unknown boundary type");
			}
		}
		values.setState(pressureIdx);
		return values;
	}

	/*!
	 * \copydoc FVProblem::neumann // [kg/(m²*s)]
	 *
	 * called by BoxLocalResidual::evalFlux,
	 * mass flux in \f$ [ kg / (m^2 \cdot s)] \f$
	 * Negative values mean influx.
	 */
	NumEqVector neumann(const Element& element,
			const FVElementGeometry& fvGeometry,
			const ElementVolumeVariables& elemVolVars,
			const SubControlVolumeFace& scvf) const {

		NumEqVector flux;
		double f = 0.; // return value
		GlobalPosition pos = scvf.center();

		if ( onUpperBoundary_(pos) || onLowerBoundary_(pos) ) {

			Scalar s = elemVolVars[scvf.insideScvIdx()].saturation(0);
			Scalar kc = this->spatialParams().hydraulicConductivity(element); //  [m/s]
			MaterialLawParams params = this->spatialParams().materialLawParams(element);
			Scalar p = MaterialLaw::pc(params, s) + pRef_; // [Pa]
			Scalar h = -toHead_(p); // cm
			GlobalPosition ePos = element.geometry().center();
			Scalar dz = 100 * std::fabs(ePos[dimWorld - 1] - pos[dimWorld - 1]); // m-> cm (*2 ?)
			Scalar krw = MaterialLaw::krw(params, s); // [1]

			if (onUpperBoundary_(pos)) { // top bc
				switch (bcTopType_) {
				case constantFlux: { // with switch for maximum in- or outflow
					f = -bcTopValues_[0]*rho_/(24.*60.*60.)/100; // cm/day -> kg/(m²*s)
					if (f < 0.) { // inflow
						Scalar imax = rho_ * kc * ((h - 0.) / dz - gravityOn_); // maximal inflow
//						 std::cout << "in:" << f <<", " << imax <<"\n";
						f = std::max(f, imax);
					} else { // outflow
						Scalar omax = rho_ *  kc * krw * ((h - criticalPressure_) / dz - gravityOn_); // maximal outflow (evaporation)
						// std::cout << "outflow " << f*1.e6 << ", " << omax*1.e6 << " krw " << krw*1.e6 << "\n";
						f = std::min(f, omax);
					}
					break;
				}
				case constantFluxCyl: { // upper = outer, with switch for maximum in- or outflow
					f = -bcTopValues_[0]*rho_/(24.*60.*60.)/100 * pos[0];  // [cm /day] -> [kg/(m²*s)] (Eqns are multiplied by cylindrical radius)
					if (f < 0.) { // inflow
						Scalar imax = rho_ * kc * ((h - 0.) / dz - gravityOn_)* pos[0]; // maximal inflow
						f = std::max(f, imax);
					} else { // outflow
						Scalar omax = rho_ *  kc * krw *((h - criticalPressure_) / dz - gravityOn_)* pos[0]; // maximal outflow (evaporation)
						f = std::min(f, omax);
					}
					break;
				}
				case atmospheric: { // atmospheric boundary condition (with surface run-off)
					Scalar prec = -precipitation_.f(time_);
					if (prec < 0.) { // precipitation
						// std::cout << "in" << "\n";
						Scalar imax = rho_ * kc * ((h - 0.) / dz - gravityOn_); // maximal infiltration
						f = std::max(prec, imax);
					} else { // evaporation
						// std::cout << "out" << ", at " << h << " cm \n";
					    Scalar p2 = toPa_(-10000);
					    // Scalar h3 = 0.5*(h + criticalPressure_);
					    // Scalar p3 = toPa_(h);
					    Scalar s2 = MaterialLaw::sw(params, -(p2- pRef_));
                        // Scalar s3 = MaterialLaw::sw(params, -(p3- pRef_)) ;
					    // std::cout << s2 << "\n";
					    Scalar krw2 = MaterialLaw::krw(params, s2);
					    // Scalar krw3 = MaterialLaw::krw(params, s3);
                        Scalar arithmetic = 0.5*(krw2+krw); // arithmetic currently best
					    // Scalar harmonic = 2*krw2*krw/(krw2+krw);
						Scalar emax = rho_ * kc * arithmetic *((h - criticalPressure_) / dz + gravityOn_); // maximal evaporation KRW???
						f = std::min(prec, emax);
					}
					break;
				}
				default: DUNE_THROW(Dune::InvalidStateException, "Top boundary type Neumann: unknown error");
				}
			} else if (onLowerBoundary_(pos)) { // bot bc
				switch (bcBotType_) {
				case constantFlux: { // with switch for maximum in- or outflow
					f = -bcBotValues_[0]*rho_/(24.*60.*60.)/100.; // [cm /day] -> [kg/(m²*s)]
					if (f < 0.) { // inflow
						Scalar imax = rho_ * kc * ((h - 0.) / dz - gravityOn_); // maximal inflow
						imax = std::min(imax, 0.); // must stay negative
						f = std::max(f, imax);
					} else { // outflow
						Scalar omax = rho_ * kc * krw *((h - criticalPressure_) / dz - gravityOn_); // maximal outflow (evaporation)
						// std::cout << "outflow " << f << ", " << omax << "\n";
						omax = std::max(omax, 0.); // must stay positive
						f = std::min(f, omax);
					}
					break;
				}
				case constantFluxCyl: { // lower = inner, with switch for maximum in- or outflow
					f = -bcBotValues_[0]*rho_/(24.*60.*60.)/100. * pos[0]; // [cm /day] -> [kg/(m²*s)]  (Eqns are multiplied by cylindrical radius)
					if (f < 0.) { // inflow
						Scalar imax = rho_ * kc * ((h - (-10.)) / dz - gravityOn_)* pos[0]; // maximal inflow
						imax = std::min(imax, 0.); // must stay negative
						f = std::max(f, imax);
					} else { // outflow
						Scalar omax = rho_ * kc * krw *((h - criticalPressure_) / dz - gravityOn_)* pos[0]; // maximal outflow (evaporation)
//						std::cout << " f " << f*1.e9 << ", omax "<< omax*1.e9  << ", value " << bcBotValues_.at(0)
//								<< ", crit "  << criticalPressure_ << ", " << pos[0] << ", krw " << krw <<"\n";
						omax = std::max(omax, 0.); // must stay positive
						f = std::min(f, omax);
					}
					break;
				}
				case rootSystemExact: { // [x0, x1, self.rs.kr_f(age, type_), self.rs.kx_f(age, type_), self.radii[j], l])

					double x0 = bcBotValues_[0]; // node matric potential [cm]
					double x1 = bcBotValues_[1]; // node matric potential [cm]
					double kr = bcBotValues_[2]; // [1 day-1]
					double kx = bcBotValues_[3]; // [cm3 day-1]
					double l = bcBotValues_[4]; // [cm]
					double h0 = bcBotValues_[5]; // matric potential at root soil interface, rsx [cm] (not dynamic, as python)
					// double h0 = h; // dynamic
					double a = 100.*pos[0]; // [cm]

					double f_ = 2 * a * M_PI * kr;
					double tau = std::sqrt(f_ / kx);  // sqrt(c) [cm-1]
					double d = std::exp(-tau * l) - std::exp(tau * l);  //  det
					double fExact = f_ * (1. / (tau * d)) * (x0 - h0 + x1 - h0) * (2. - std::exp(-tau * l) - std::exp(tau * l)); // h or h0?
					f =  fExact / (2 * a * M_PI * l);  // [cm3 / cm2 / day]
					f *= (rho_*1.e-2) / (24.*3600.); // [cm3 / cm2 / day] -> [kg/(m2*s)]
					f *= -pos[0]; // cylindrical coordinates

					Scalar omax = rho_ * kc * krw *((h - criticalPressure_) / dz - gravityOn_)* pos[0]; // maximal outflow (evaporation)
					f = std::min(f, omax);

					// classical approximation
//					f = kr*(0.5*(x0+x1)-h); // [cm/day]
//					f *= (rho_*1.e-2) / (24.*3600.); // [cm3 / cm2 / day] -> [kg/(m2*s)]
//					f = std::min(f, 0.);
//					f *= -pos[0]; // cylindrical coordinates

					break; // [kg/(m²*s)]
				}
				case freeDrainage: {
					f = krw * kc * rho_; // * 1 [m]
					break;
				}
				default: DUNE_THROW(Dune::InvalidStateException, "Bottom boundary type Neumann: unknown error");
				}
			}
		}
		flux[conti0EqIdx] = f;
		return flux;
	}

	/*!
	 * \copydoc FVProblem::source
	 *
	 * called by FVLocalResidual:computeSource(...)
	 *
	 * E.g. for the mass balance that would be a mass rate in \f$ [ kg / (m^3 \cdot s)] \f
	 */
	NumEqVector source(const Element &element, const FVElementGeometry& fvGeometry, const ElementVolumeVariables& elemVolVars,
			const SubControlVolume &scv) const {
		if ((source_ != nullptr)) {
			if (sourceSlope_<0.) {
				auto eIdx = this->spatialParams().gridGeometry().elementMapper().index(element);
				return source_->at(eIdx)/scv.volume();
			} else {
			    Scalar s = elemVolVars[scv].saturation();
	            MaterialLawParams params = this->spatialParams().materialLawParams(element);
	            Scalar p = MaterialLaw::pc(params, s) + pRef_; // [Pa]
	            Scalar h = -toHead_(p); // cm
	            auto eIdx = this->spatialParams().gridGeometry().elementMapper().index(element);
	            if (h<criticalPressure_) {
	                return 0.;
	            } else if (h<=criticalPressure_+sourceSlope_) { //  h in [crit, crit+slope]
	                double theta = (h - criticalPressure_)/sourceSlope_;
	                // std::cout << "source(): " << h << ", "<< theta << "\n" << std::flush;
	                return theta* source_->at(eIdx)/scv.volume();
	            } else  {
	                return source_->at(eIdx)/scv.volume();
	            }
			}
		} else {
			return 0.;
		}
	}

	/*!
	 * \brief Applies a vector of point sources. The point sources
	 *        are possibly solution dependent.
	 *
	 * \param pointSources A vector of Dumux::PointSource s that contain
              source values for all phases and space positions.
	 *
	 * For this method, the \a values method of the point source
	 * has to return the absolute mass rate in kg/s. Positive values mean
	 * that mass is created, negative ones mean that it vanishes.
	 */
	template<class PointSource>
	void addPointSources(std::vector<PointSource>& pointSources) const {
		if (couplingManager_!=nullptr) {
			pointSources = couplingManager_->bulkPointSources();
		}
	}

	/*!
	 * \brief Evaluate the point sources (added by addPointSources)
	 *        for all phases within a given sub-control-volume.
	 *
	 * This is the method for the case where the point source is
	 * solution dependent and requires some quantities that
	 * are specific to the fully-implicit method.
	 *
	 * For this method, the \a values() method of the point sources returns
	 * the absolute rate mass generated or annihilate in kg/s. Positive values mean
	 * that mass is created, negative ones mean that it vanishes.
	 */
	template<class ElementVolumeVariables>
	void pointSource(PointSource& source,
			const Element &element,
			const FVElementGeometry& fvGeometry,
			const ElementVolumeVariables& elemVolVars,
			const SubControlVolume &scv) const {
		if (couplingManager_!=nullptr) {
			// compute source at every integration point
			const Scalar pressure3D = couplingManager_->bulkPriVars(source.id())[Indices::pressureIdx];
			const Scalar pressure1D = couplingManager_->lowDimPriVars(source.id())[Indices::pressureIdx];
			const auto& spatialParams = couplingManager_->problem(Dune::index_constant<1>{}).spatialParams();
			const auto lowDimElementIdx = couplingManager_->pointSourceData(source.id()).lowDimElementIdx();
			const Scalar kr = spatialParams.kr(lowDimElementIdx);
			const Scalar rootRadius = spatialParams.radius(lowDimElementIdx);
			// relative soil permeability
			const auto krel = 1.0;
			// sink defined as radial flow Jr * density [m^2 s-1]* [kg m-3]
			const auto density = 1000;
			const Scalar sourceValue = 2 * M_PI *krel*rootRadius * kr *(pressure1D - pressure3D)*density;
			source = sourceValue*source.quadratureWeight()*source.integrationElement();
			//std::cout << "pointSource " << source.id() << ": " << sourceValue << " -> " << sourceValue*source.quadratureWeight()*source.integrationElement() << "\n";
		} else {
			source = 0;
		}
	}

	/*!
	 * Sets the current simulation time (within the simulation loop) for atmospheric look up [s]
	 *
	 * eventually, called in the main file (example specific, richards.cc)
	 */
	void setTime(Scalar t, Scalar dt) {
		time_ = t;
		dt_ = dt; // currently unused
	}

	/*!
	 * Source per element index \f$ [ kg / s ] \f$
	 *
	 * eventually, called in the main file (example specific, richards.cc)
	 */
	void setSource(std::shared_ptr<std::vector<double>> s, int eqIdx = 0) {
		source_ = s;
	}

	/*!
	 * sets the critical pressure for evaporation [cm] (default = -10000 cm)
	 *
	 *  eventually, called in the main file (example specific, richards.cc)
	 */
	void criticalPressure(Scalar p) {
		criticalPressure_ = p;
	}

	//! Set the coupling manager
	void setCouplingManager(CouplingManager* cm) {
		couplingManager_ = cm;
	}
	/**
	 * Sets boundary fluxes according to the last solution
	 */
	void postTimeStep(const SolutionVector& sol, const GridVariables& gridVars) {
		bc_flux_upper = 0.;
		int uc = 0;
		bc_flux_lower = 0.;
		int lc = 0;
		for (const auto& e :elements(this->gridGeometry().gridView())) {
			auto fvGeometry = localView(this->gridGeometry());
			fvGeometry.bindElement(e);
			auto elemVolVars = localView(gridVars.curGridVolVars());
			elemVolVars.bindElement(e, fvGeometry, sol);
			for (const auto& scvf :scvfs(fvGeometry)) { // evaluate root collar sub control faces
				try { // will throw an exception, if boundary type is Dirichlet
					auto p = scvf.center();
					if (onUpperBoundary_(p)) { // top
						bc_flux_upper += neumann(e, fvGeometry, elemVolVars, scvf);
						uc++;
					} else if (onLowerBoundary_(p)) { // bottom
						bc_flux_lower += neumann(e, fvGeometry, elemVolVars, scvf);
						lc++;
					}
				} catch (...) {
				}
			}
		}
		bc_flux_upper /= uc;
		bc_flux_lower /= lc;
	}

	/*!
	 * Writes the actual boundary fluxes (top and bottom) into a text file. Call postTimeStep before using it.
	 */
	void writeBoundaryFluxes() {
		if (writeFile_) {
			myfile_ << time_ << ", " << bc_flux_upper << ", " << bc_flux_lower << "\n";
		}
	}

	/**
	 * Debug info
	 */
	void computeSourceIntegral(const SolutionVector& sol, const GridVariables& gridVars) const {
		NumEqVector source(0.0);
		for (const auto& element : elements(this->gridGeometry().gridView())) {
			auto fvGeometry = localView(this->gridGeometry());
			fvGeometry.bindElement(element);
			auto elemVolVars = localView(gridVars.curGridVolVars());
			elemVolVars.bindElement(element, fvGeometry, sol);
			for (auto&& scv : scvs(fvGeometry)) {
				auto pointSources = this->scvPointSources(element, fvGeometry, elemVolVars, scv);
				pointSources *= scv.volume()*elemVolVars[scv].extrusionFactor();
				source += pointSources;
			}
		}
		std::cout << "Global integrated source (soil): " << source << " (kg/s) / " << source*3600*24*1000 << " (g/day)" << '\n';
	}

	/**
	 * Forwards to spatialParams
	 *
     * Call to change default setting (of 1.e-6 for both)
     *
     * pcEps    capillary pressure regularisation
     * krEps 	relative permeabiltiy regularisation
     */
    void setRegularisation(double pcEps, double krEps) {
    	this->spatialParams().setRegularisation(pcEps,krEps);
    }

    /**
     * Forwards to spatialParams
     */
    void addVanGenuchtenDomain(double minx, double miny, double minz, double maxx, double maxy, double maxz, int layerIndex) {
        this->spatialParams().addVanGenuchtenDomain(minx, miny, minz, maxx, maxy, maxz, layerIndex);
    }

    /**
     * Forwards to spatialParams
     */
    void changeVanGenuchtenSet(int vgIndex, double qr, double qs, double alpha, double n, double ks){
        this->spatialParams().changeVanGenuchtenSet(vgIndex, qr, qs, alpha, n, ks);
    }

	// BC, direct access for Python binding (setBcTop, setBcBot)
	int bcTopType_;
	int bcBotType_;
	std::vector<double> bcTopValues_ = std::vector<double>(0);
	std::vector<double> bcBotValues_ = std::vector<double>(0);


	// dummy for richardsnc types (needed by richards.hh)
	std::vector<int> bcSTopType_ = std::vector<int>(0); // zero solutes
	std::vector<int> bcSBotType_ = std::vector<int>(0);
	std::vector<double> bcSTopValue_ = std::vector<double>(0);
	std::vector<double> bcSBotValue_= std::vector<double>(0);

private:

	//! cm pressure head -> Pascal
	Scalar toPa_(Scalar ph) const {
		return pRef_ + ph / 100. * rho_ * g_;
	}

	//! Pascal -> cm pressure head
	Scalar toHead_(Scalar p) const {
		return (p - pRef_) * 100. / rho_ / g_;
	}

	//! true if on the point lies on the upper boundary
	bool onUpperBoundary_(const GlobalPosition &globalPos) const {
		return globalPos[dimWorld - 1] > this->gridGeometry().bBoxMax()[dimWorld - 1] - eps_;
	}

	//! true if on the point lies on the upper boundary
	bool onLowerBoundary_(const GlobalPosition &globalPos) const {
		return globalPos[dimWorld - 1] < this->gridGeometry().bBoxMin()[dimWorld - 1] + eps_;
	}

	// Initial
	InputFileFunction initialSoil_;
	bool gravityOn_;

	// Source
	std::shared_ptr<std::vector<double>> source_; // [kg/s]
	CouplingManager* couplingManager_ = nullptr;

	InputFileFunction precipitation_;
	Scalar criticalPressure_; // cm
	Scalar time_ = 0.;
	Scalar dt_ = 0.;
	Scalar sourceSlope_ = -1.; // slope for regularization, negative values disables regularisation

	bool writeFile_ = true;
	std::ofstream myfile_;
	Scalar bc_flux_upper = 0.;
	Scalar bc_flux_lower = 0.;

	static constexpr Scalar eps_ = 1.e-7;
	static constexpr Scalar g_ = 9.81; // cm / s^2 (for type conversions)
	static constexpr Scalar rho_ = 1.e3; // kg / m^3 (for type conversions)
	static constexpr Scalar pRef_ = 1.e5; // Pa

};

} //end namespace Dumux

#endif<|MERGE_RESOLUTION|>--- conflicted
+++ resolved
@@ -54,11 +54,7 @@
 		// world dimension
 		dimWorld = GridView::dimensionworld,
 		// discretization method
-<<<<<<< HEAD
 		isBox = GetPropType<TypeTag, Properties::GridGeometry>::discMethod == DiscretizationMethods::Box
-=======
-		isBox = GetPropType<TypeTag, Properties::GridGeometry>::discMethod == DiscretizationMethods::box
->>>>>>> b982aefd
 	};
 
 	enum BCTypes {
