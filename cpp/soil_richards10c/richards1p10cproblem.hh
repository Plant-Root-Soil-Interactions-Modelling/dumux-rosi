// -*- mode: C++; tab-width: 4; indent-tabs-mode: nil; c-basic-offset: 4 -*-
// vi: set et ts=4 sw=4 sts=4:
#ifndef RICHARDS1P10C_PROBLEM_HH
#define RICHARDS1P10C_PROBLEM_HH
#include <algorithm>
#include <vector>
#include <dumux/porousmediumflow/problem.hh> // base class
#include <dumux/common/boundarytypes.hh>
#include <dumux/common/numeqvector.hh>
#include <dumux/discretization/method.hh>

#include "../soil_richards/richardsparams.hh"

#include <dune/common/exceptions.hh>
#include <dumux/discretization/cellcentered/tpfa/fvelementgeometry.hh>


// getDofIndices, getPointIndices, getCellIndices
#include <dune/grid/utility/globalindexset.hh>

namespace Dumux {

/*!
 * RichardsProblem:
 * Uses Dumux as an easy to use Richards equation solver,
 * where most parameters can be set dynamically
 */
template <class TypeTag>
class Richards1P10CProblem : public PorousMediumFlowProblem<TypeTag>
{
public:
    using ParentType = PorousMediumFlowProblem<TypeTag>;
	
	// exports, used by the binding
	using Grid = GetPropType<TypeTag, Properties::Grid>;
	using FVGridGeometry = GetPropType<TypeTag, Properties::GridGeometry>;
	using GridGeometry = GetPropType<TypeTag, Properties::GridGeometry>;
	using SolutionVector = GetPropType<TypeTag, Properties::SolutionVector>;
	using GridVariables = GetPropType<TypeTag, Properties::GridVariables>;
	using FluxVariables = GetPropType<TypeTag, Properties::FluxVariables>;

	// other
	using GridView = typename FVGridGeometry::GridView;
	using PrimaryVariables = GetPropType<TypeTag, Properties::PrimaryVariables>;
	
	using NumEqVector = typename Dumux::NumEqVector<PrimaryVariables>;
	using FVElementGeometry = typename FVGridGeometry::LocalView;
	using SubControlVolume = typename FVGridGeometry::SubControlVolume;
	using SubControlVolumeFace = typename FVGridGeometry::SubControlVolumeFace;
	using VolumeVariables = GetPropType<TypeTag, Properties::VolumeVariables>;
	//using ElementVolumeVariables = typename GetPropType<TypeTag, Properties::GridVolumeVariables>::LocalView;
	using ElementVolumeVariables = typename GridVariables::GridVolumeVariables::LocalView;
    using ElementFluxVariablesCache = typename GridVariables::GridFluxVariablesCache::LocalView;

	using Scalar = GetPropType<TypeTag, Properties::Scalar>;
	using Indices = typename GetPropType<TypeTag, Properties::ModelTraits>::Indices;
	using Element = typename GridView::template Codim<0>::Entity;
	using GlobalPosition = typename Element::Geometry::GlobalCoordinate;

																													   
	using PcKrSwCurve = Dumux::FluidMatrix::VanGenuchtenDefault<Scalar>;
	// VanGenuchtenNoReg<double>  // both of type TwoPMaterialLaw // using MaterialLaw = typename GetPropType<TypeTag, Properties::SpatialParams>::MaterialLaw;
	using BasicParams = typename PcKrSwCurve::BasicParams;
    using EffToAbsParams = typename PcKrSwCurve::EffToAbsParams;
    using RegularizationParams = typename PcKrSwCurve::RegularizationParams;

	using BoundaryTypes = Dumux::BoundaryTypes<PrimaryVariables::size()>;

	using PointSource = GetPropType<TypeTag, Properties::PointSource>;
	using CouplingManager= GetPropType<TypeTag, Properties::CouplingManager>;
	using FluidSystem = GetPropType<TypeTag, Properties::FluidSystem>;
	using SolidSystem = GetPropType<TypeTag, Properties::SolidSystem>;
																   
	using EffectiveDiffusivityModel = GetPropType<TypeTag, Properties::EffectiveDiffusivityModel>;
	static constexpr bool isBox = FVGridGeometry::discMethod == DiscretizationMethods::box;

	
	
    static constexpr bool useMoles = true;
	
    static constexpr int numFluidComps = FluidSystem::numComponents;
    static constexpr int numSolidComps = SolidSystem::numComponents;
    static constexpr int numInertSolidComps =  SolidSystem::numInertComponents;

	enum {
		pressureIdx = 0, // index of primary variables
		h2OIdx = FluidSystem::liquidPhaseIdx, // fluid index
		soluteIdx = 1, // 1st solute index
		mucilIdx = 2, // mucil index
		CoAIdx = 3, // active oligotrophes
		CoDIdx = 4, // dormant oligo
		CcAIdx = 5, // active copiotrophes
		CcDIdx = 6, // dormant copio
		CSS2Idx = 7,
		co2Idx = 8, 
		soilIdx = SolidSystem::mainCompIdx + numFluidComps,
		
		//don t think EqIndx != pvdIdx when we have just 1 phase
		conti0EqIdx = pressureIdx, // indices of the equations
		transportEqIdx = conti0EqIdx + soluteIdx,
		//transportMucilEqIdx = conti0EqIdx + mucilIdx,//is this correct?

		dimWorld = GridView::dimensionworld,
		
		
		numFluidSolutes = numFluidComps -  soluteIdx,
		numSolidSolutes = numSolidComps -  1,
		numSolutes = numFluidSolutes + numSolidSolutes,


		//!!!!!!!!!!!!
		numComponents_ = numFluidComps + numSolidSolutes//ignore the soil as component
		//!!!!!!!!!!!!
	};

	enum dzScalingType {
		dx_2 = 1,
		dx = 2
	};
	enum BCTypes {
		constantPressure = 1,
		constantConcentration = 1,
		constantFlux = 2,
		constantFluxCyl = 3,
		atmospheric = 4,
		freeDrainage = 5,
		outflow = 6,
		linear = 7,
		michaelisMenten = 8,
		managed = 9,
		outflowCyl = 10
	};

	enum GridParameterIndex {
		materialLayerNumber = 0
	};
	
	
	
	std::vector<NumEqVector> source_10c ;
	
	NumEqVector getSource10c (int index)
	{
		if(source_10c.size() <= index)
		{
			DUNE_THROW(Dune::InvalidStateException, "getSource");			
		}
		return source_10c.at(index);
	}
	std::vector<NumEqVector> getSource10c_ ()
	{
		return source_10c;
	}
	void setSource(NumEqVector input, int index ) const 
	{
		if(source_10c.size() <= index)
		{
			DUNE_THROW(Dune::InvalidStateException, "setSource");			
		}
		const_cast<NumEqVector&>(source_10c.at(index) ) = input;
	}
	
	// [faces][cell on each side][elements]
	std::vector<NumEqVector> FluxScvf_10c ;
	
	std::vector<int> idxScv4FluxScv_10c ;
	
	std::vector<NumEqVector> getFluxScvf10c_ ()
	{
		return FluxScvf_10c;
	}
	std::vector<int> idxScv4FluxScv_10c_ ()
	{
		return idxScv4FluxScv_10c;
	}
	std::vector<NumEqVector> getFlux10c_ ()
	{
		NumEqVector nullVec(0.0);
		std::vector<NumEqVector> FluxScv_10c(nCells_all, nullVec);// reset
		for(int index_scvf = 0; index_scvf < FluxScvf_10c.size();index_scvf++)
		{
				int idxscv = idxScv4FluxScv_10c.at(index_scvf);//.at(local_index_scv);
					NumEqVector value = FluxScvf_10c.at(index_scvf);//.at(local_index_scv);
					FluxScv_10c.at(idxscv) += value;//check for the sign 
			
		}
		return FluxScv_10c;
	}
	void setFaceFlux(NumEqVector input, int index_scvf ) const //, int index_scv //int local_index_scv, 
	{
		if((FluxScvf_10c.size() <= index_scvf))//||(idxScv4FluxScv_10c.size() <= index_scvf))
		{
			
			DUNE_THROW(Dune::InvalidStateException, "setFaceFlux");			
		}
		const_cast<NumEqVector&>(FluxScvf_10c.at(index_scvf) ) = input;//.at(local_index_scv)
	}
	
	void resetSetFaceFlux()
	{
		NumEqVector nullVec(0.0);// nFaces
		FluxScvf_10c = std::vector<NumEqVector>(nFaces,nullVec);
	}
	
    
	std::vector<double> Reac_CSS2 ;
	
	std::vector<double> getReac_CSS2_()
	{
		return Reac_CSS2;
	}
	double getReac_CSS2 (int index)
	{
		//std::cout<<index<<std::endl;
		if(Reac_CSS2.size() <= index)
		{
			DUNE_THROW(Dune::InvalidStateException, "Reac_CSS2");			
		}
		return Reac_CSS2.at(index);
	}
	void setReac_CSS2(double input, int index ) const 
	{
		//std::cout<<index<<std::endl;
		if(Reac_CSS2.size() <= index)
		{
			DUNE_THROW(Dune::InvalidStateException, "setReac_CSS2");			
		}
		const_cast<double&>(Reac_CSS2.at(index) ) = input;
	}
    
	std::vector<double> testSorp ;
	
	std::vector<double> getSorp_()
	{
		return testSorp;
	}
	double getSorp (int index)
	{
		//std::cout<<index<<std::endl;
		if(testSorp.size() <= index)
		{
			DUNE_THROW(Dune::InvalidStateException, "getSorp");			
		}
		return testSorp.at(index);
	}
	void setSorp(double input, int index ) const 
	{
		//std::cout<<index<<std::endl;
		if(testSorp.size() <= index)
		{
			DUNE_THROW(Dune::InvalidStateException, "setSorp");			
		}
		const_cast<double&>(testSorp.at(index) ) = input;
	}
	
	std::vector<double> testCSS1;
	
	std::vector<double> getCSS1_()
	{
		return testCSS1;
	}
	double getCSS1(int index)
	{
		//std::cout<<index<<std::endl;
		if(testCSS1.size() <= index)
		{
			DUNE_THROW(Dune::InvalidStateException, "getCSS1");			
		}
		return testCSS1.at(index);
	}
	void setCSS1(double input, int index  ) const 
	{
		//std::cout<<index<<std::endl;
		if(testCSS1.size() <= index)
		{
			DUNE_THROW(Dune::InvalidStateException, "setCSS1");			
		}
		const_cast<double&>(testCSS1.at(index)) = input;
	}
	
	void setCSS1_(std::vector<double>  input) const 
	{
		const_cast<std::vector<double> &>(testCSS1) = input;
	}
	
	std::vector<double> theta_;
	double getTheta(int index)
	{
		//std::cout<<index<<std::endl;
		if(theta_.size() <= index)
		{
			DUNE_THROW(Dune::InvalidStateException, "getTheta");			
		}
		return theta_.at(index);
	}
	void setTheta(double input, int index  ) const 
	{
		//std::cout<<index<<std::endl;
		if(theta_.size() <= index)
		{
			DUNE_THROW(Dune::InvalidStateException, "setTheta");			
		}
		const_cast<double&>(theta_.at(index)) = input;
	}
	
    std::vector<double> RF;//( n , vector<int> (numComponents_, 0));
	std::vector<double> getRF_()
	{
		return RF;
	}
	double getRF(int index)
	{		
		//std::cout<<index<<std::endl;
		if(RF.size() <= index)
		{
			DUNE_THROW(Dune::InvalidStateException, "getRF");			
		}
		return RF.at(index);
	}
	void setRF(double input, int index  ) const 
	{
		//std::cout<<index<<std::endl;
		if(RF.size() <= index)
		{
			DUNE_THROW(Dune::InvalidStateException, "setRF");			
		}
		const_cast<double&>(RF.at(index)) = input;
	}
		

	/*!
	 * \brief Constructor: constructed in the main file
	 */
	Richards1P10CProblem(std::shared_ptr<const FVGridGeometry> gridGeometry)
	: PorousMediumFlowProblem<TypeTag>(gridGeometry) {
		
		gravityOn_ = Dumux::getParam<bool>("Problem.EnableGravity", (dimWorld > 1));
		temperatureK = Dumux::getParam<double>("Problem.temperatureK", 273.15+10);
		verbose_local_residual = Dumux::getParam<bool>("Problem.verbose_local_residual", verbose_local_residual);

		source_.resize(numComponents_); // numComponents_ equations (currently hard coded, where can I get the value?)
		
		 verbose =  getParam<int>("Problem.verbose", 0);
		 toFile =  getParam<bool>("Problem.toFile", false);
		doSoluteFlow =   getParam<bool>("Problem.doSoluteFlow", doSoluteFlow);
		reactionExclusive=   getParam<bool>("Problem.reactionExclusive",(dimWorld > 1));
				dzScaling = getParam<int>("Soil.BC.dzScaling", 2); 
		dobioChemicalReaction_ = getParam<bool>("Problem.dobioChemicalReaction",true);
		
		
		// Uptake params
		vMax_ =  getParam<Scalar>("RootSystem.Uptake.Vmax", 6.2e-11/1e4*(24.*3600.))*1e4/(24.*3600.); //  [mol cm-2 day-1] -> [mol m-2 s-1]
		km_ = getParam<Scalar>("RootSystem.Uptake.Km", 3.1e-9 /1e6 )*1e6;  // [mol cm-3] -> [mol m-3]
		
		for(int i = 0; i < numComponents_; i++)//all components except h2o
		{
			//std::cout<<"PorousMediumFlowProblem ID"<<i<<" ";
			
			source_[i] = nullptr;
			if(i ==h2OIdx)
			{
				
				// BC			
				bcTopType_ = getParam<int>("Soil.BC.Top.Type", outflow); 
				bcBotType_ = getParam<int>("Soil.BC.Bot.Type", outflow);
				
				//const auto& myParams = Parameters::paramTree();
				//myParams.report();
				bcTopValues_.at(i) =  getParam<double>("Soil.BC.Top.Value", 0.);
				bcBotValues_.at(i) =  getParam<double>("Soil.BC.Bot.Value", 0.);
				//std::cout<<"start h2o "<<bcTopValues_.at(i)<<" "<<bcBotValues_.at(i)<<" ";
				
				//IC
				//std::cout<<"initialSoil_"<<std::endl;
				initialSoil_.at(i) = InputFileFunction("Soil.IC", "P", "Z", 0., this->spatialParams().layerIFF()); // [cm]([m]) pressure head, conversions hard coded
				// Precipitation & Evaporation, and solute input
				if (bcTopType_==atmospheric) {
					componentInput_.at(i) = InputFileFunction("Climate", "Precipitation", "Time", 0.); // cm/day (day)
				}
			}else{
				
				// BC			
				bcSTopType_.at(i - soluteIdx) = getParam<int>("Soil.BC.Top.C"+std::to_string(i)+"Type", outflow); 
				bcSBotType_.at(i - soluteIdx) = getParam<int>("Soil.BC.Bot.C"+std::to_string(i)+"Type", outflow);
				bcSTopValue_.at(i - soluteIdx) = getParam<Scalar>("Soil.BC.Top.C"+std::to_string(i)+"Value", 0.);
				bcSBotValue_.at(i - soluteIdx) = getParam<Scalar>("Soil.BC.Bot.C"+std::to_string(i)+"Value", 0.);
				
				//IC
				initialSoil_.at(i) = InputFileFunction("Soil.IC", "C"+std::to_string(i), "C"+std::to_string(i)+"Z", 
													0., this->spatialParams().layerIFF()); // kg/kg or mol/mol soil
				if (bcSTopType_.at(i - soluteIdx)==managed) {
					componentInput_.at(i) = InputFileFunction(std::to_string(i)+".Component.Managed", "Input", "Time", 0.); // cm/day (day)
					
				}
				
			}
			
			
			componentInput_.at(i).setVariableScale(1./(24.*60.*60.)); //day-> s  
			Scalar g2kg = 1/1000 ;
			Scalar m2_2_cm2 = 10000;
			Scalar unitConversion = useMoles ? m2_2_cm2 : m2_2_cm2 * g2kg; //something else needed? 
			componentInput_.at(i).setFunctionScale(unitConversion/(24.*60.*60.)); // g/(cm2 day) or mol/(cm2 day)  -> kg/(m²*s) or mol/(m²*s) 
			//std::cout<<std::endl;
		}

		criticalPressure_ = getParam<double>("Soil.CriticalPressure", -1.e4); // cm
		criticalPressure_ = getParam<double>("Climate.CriticalPressure", criticalPressure_); // cm
		
		double m3_2_cm3 = 1e6;// cm3/m3
		 v_maxL = getParam<double>("Soil.v_maxL", v_maxL_)/(24.*60.*60.); //Maximum reaction rate of enzymes targeting large polymers s
		 K_L = getParam<double>("Soil.K_L", K_L_ ) * m3_2_cm3; //[mol cm-3 soil] * [cm3/m3]=> [mol m-3 soil] 
		 
         C_aLim = std::vector<double>{getParam<double>("Soil.C_aOLim",0.)*m3_2_cm3, //mol C/cm3 scv => mol C/m3 scv
									getParam<double>("Soil.C_aCLim", 0.)*m3_2_cm3};
                                    
		 m_max = std::vector<double>{getParam<double>("Soil.m_maxO", m_max_[0])/(24.*60.*60.),
									getParam<double>("Soil.m_maxC", m_max_[1])/(24.*60.*60.)};	//Maximum reaction rate 
		 //for troubleshooting , can have m_maxBis != m_max
		 micro_max = std::vector<double>{getParam<double>("Soil.micro_maxO", micro_max_[0])/(24.*60.*60.),
										getParam<double>("Soil.micro_maxC", micro_max_[1])/(24.*60.*60.)}; //Maximum reaction rate 
		 k_S = std::vector<double>{getParam<double>("Soil.k_SO", k_S_[0])/m3_2_cm3/(24.*60.*60.),
									getParam<double>("Soil.k_SC", k_S_[1])/m3_2_cm3/(24.*60.*60.)}; //[m3 soil / mol C  / s] 
		 k_D = std::vector<double>{getParam<double>("Soil.k_DO",k_D_[0])/(24.*60.*60.),
									getParam<double>("Soil.k_DC",k_D_[1])/(24.*60.*60.)}; // [s-1] 
		 k_R = std::vector<double>{getParam<double>("Soil.k_RO",k_R_[0])/(24.*60.*60.),
									getParam<double>("Soil.k_RC",k_R_[1])/(24.*60.*60.)}; // [s-1] 
		 
		 
		 beta = std::vector<double>{getParam<double>("Soil.betaO", beta_[0]),
									getParam<double>("Soil.betaC", beta_[1])}; //
		 k_growth =std::vector<double>{getParam<double>("Soil.k_growthO", k_growth_[0]),
									getParam<double>("Soil.k_growthC", k_growth_[1])}; //

		 C_S_W_thres = std::vector<double>{getParam<double>("Soil.C_S_W_thresO", C_S_W_thres_[0]) * m3_2_cm3,
										getParam<double>("Soil.C_S_W_thresC", C_S_W_thres_[1]) * m3_2_cm3}; //mol C/m3 soil water
		 	 

		 k_phi = getParam<double>("Soil.k_phi", k_phi_); //
		 k_decay = getParam<double>("Soil.k_decay", k_decay_); // 
		 k_decay2 = getParam<double>("Soil.k_decay2", k_decay2_);//
		 f_sorp = getParam<double>("Soil.f_sorp", f_sorp);//[-]
		 k_sorp = getParam<double>("Soil.k_sorp", k_sorp_) ;// mol/cm3 water or mol
		 css1Function = getParam<double>("Soil.css1Function", 0);// 0: TraiRhizo, 1: linear css1, 2: no css1 
		 CSSmax = getParam<double>("Soil.CSSmax", CSSmax_);//mol/cm3 zone 1 of mol
         if (css1Function != 8){
             CSSmax = CSSmax * m3_2_cm3; //mol/cm3 zone 1 to //mol/m3 zone 1
             k_sorp = k_sorp * m3_2_cm3;//mol/cm3 water to mol/m3 water
             
             
             }
         // [1/d] * [d/s] = [1/s]
		 alpha = getParam<double>("Soil.alpha", alpha_)/(24.*60.*60.);//[d-1] => [s-1]
         
		 kads = getParam<double>("Soil.kads", kads_)  /(24.*60.*60.);//[cm3/mol/d] => [m3/mol/s] or [1/d] => [1/s] 
         if(css1Function == 9)
         {
             kads *= 1/m3_2_cm3;//[cm3/mol/s] / [cm3/m3] => [m3/mol/s] 
         }
		 kdes = getParam<double>("Soil.kdes", kdes_)/(24.*60.*60.);//[d-1] => [s-1]         
		 
		 m_maxBis = std::vector<double>{getParam<double>("Soil.m_maxOBis", m_max[0]*(24.*60.*60.))/(24.*60.*60.),
							getParam<double>("Soil.m_maxCBis", m_max[1]*(24.*60.*60.))/(24.*60.*60.)};	//Maximum reaction rate 
		 k_SBis = std::vector<double>{getParam<double>("Soil.k_SOBis", k_S[0]*(24.*60.*60.)*m3_2_cm3)/m3_2_cm3/(24.*60.*60.),
							getParam<double>("Soil.k_SCBis", k_S[1]*(24.*60.*60.)*m3_2_cm3)/m3_2_cm3/(24.*60.*60.)};	//[mol soil / mol C soil / s] 
		 k_growthBis = getParam<double>("Soil.k_growthBis", k_growthBis); //
		 k_decay3 = getParam<double>("Soil.k_decay3", k_decay3);//
		 extra = getParam<double>("Soil.extra", extra);//  
		 extra2 = getParam<double>("Soil.extra2", extra2);// 
		m_maxBisO = getParam<double>("Soil.m_maxBisO2", 0. );
		m_maxBis_Cs = getParam<double>("Soil.m_maxBis_Cs", 0.  );
		
        psikPa_opt = getParam<double>("Soil.psikPa_opt",psikPa_opt);// [kPa]
        psikPa_th = getParam<double>("Soil.psikPa_th",psikPa_th);// [kPa]
        alpha_A = getParam<double>("Soil.alpha_A",alpha_A);//[-]
        psiMPa_A2D = getParam<double>("Soil.psiMPa_A2D",psiMPa_A2D);// [MPa]
        tau_DA =getParam<double>("Soil.tau_DA", tau_DA);//[-]
        w_DA = getParam<double>("Soil.w_DA",w_DA);//[-]
        
		nCells_all = gridGeometry->numScv();
		
         const auto gridView = this->gridGeometry().gridView();
        auto fvGeometry = localView(this->gridGeometry());

		// see dumux/freeflow/rans/problem.hh
		nFaces = gridGeometry->numScvf();//fvGeometry.scv(0).index();//gridGeometry->numScvf();// std::reduce(nCells_.begin(), nCells_.end(), 1, myMultiply );
		
		Reac_CSS2.resize(nCells_all);
		
		resetSetFaceFlux();
		idxScv4FluxScv_10c = std::vector<int>(nFaces,-1);
		
		 for (const auto& element : elements(gridView))
        {
            fvGeometry.bindElement(element);
            for (const auto& scvf : scvfs(fvGeometry))
            {
				idxScv4FluxScv_10c.at(scvf.index()) = fvGeometry.scv(scvf.insideScvIdx()).dofIndex();
            }
			
        }
		
		source_10c.resize(nCells_all);
		testCSS1.resize(nCells_all);
		
		testSorp.resize(nCells_all);
		theta_.resize(nCells_all);
		RF.resize(nFaces);
		
		///
		computedCellVolumesCyl = false;
		if(dimWorld == 1)
		{
			segLength  = Dumux::getParam<double>("Problem.segLength")/100;
			this->setVolumesCyl(computeCellVolumesCyl_());
			computedCellVolumesCyl = true;
		}else{
			segLength  = -1.;
		}

		// Output
		// std::string filestr = this->name() + "_1p10cProblem.txt"; // output file
		// myfile_.open(filestr.c_str());
	}

	double getCellVolumesCyl(int dofIndex) const
	{
		
		if(!computedCellVolumesCyl) // if we want to change the segLEngth without recreating the object?
		{
			DUNE_THROW(Dune::InvalidStateException, "getCellVolumesCyl: cellVolumesCyl not set");
			// only use Dumux::getParam in the initialization function: these are global parameter
			// common for all 1d models and for all 3d models (but different between 1d and 3d models--don t know why)
			// const_cast<double&>(segLength) = Dumux::getParam<double>("Problem.segLength")/100;//cm to m
			// this->setVolumesCyl(computeCellVolumesCyl_());
			// const_cast<bool&>(computedCellVolumesCyl )  = true;
		}
		return cellVolumesCyl.at(dofIndex);
	}

    void setVolumesCyl(std::vector<double> cellvoles) const
	{
		const_cast<std::vector<double>&>(cellVolumesCyl) = cellvoles;
    }

    /**
     * The volume [m3] of each element (vtk cell)
     *
     * This is done for a single process, gathering and mapping is done in Python.
     */
    std::vector<double> computeCellVolumesCyl_() const
	{
        std::vector<double> vols;
		auto points = this->getPoints_();//get the vertices == faces of 1D domain
        for (int i = 0; i < (points.size()-1); i++) {
			double rIn = points.at(i).at(0);
			double rOut = points.at(i + 1).at(0);
            vols.push_back((rOut*rOut - rIn*rIn)* M_PI * segLength);
        }
        return vols;
    }

    /**
     * Returns the Dune vertices (vtk points) of the grid for a single mpi process.
     * Gathering and mapping is done in Python.
     */
    std::vector<std::array<double,1>> getPoints_() const
	{
		//auto eIdx = this->gridGeometry().elementMapper().index(entity);
		//Scalar z = entity.geometry().center()[dimWorld - 1];
		
        std::vector<std::array<double,1>> points;
        points.reserve(this->gridGeometry().gridView().size(dimWorld));
        for (const auto& v : vertices(this->gridGeometry().gridView())) {
            auto p = v.geometry().center();
            std::array<double,1> vp;
            for (int i=0; i<dimWorld; i++) { // found no better way
                vp[i] = p[i];
            }
            points.push_back(vp);
        }
        return points;
    }
	/**
	 * \brief Eventually, closes output file
	 */
	~Richards1P10CProblem() {
		//std::cout << "closing file \n";
		//myfile_.close();
	}

	/*!
	 * \brief Temperature [K] within a finite volume. This problem assumes a temperature of 10 degrees Celsius.
	 *
	 * called EnergyVolumeVariablesImplementation::updateTemperature(...) in porousmediumflow/nonisothermal/volumevariables.hh,
	 * included by porousmediumflow/volumevariables.hh,
	 *
	 * todo this makes very little sense for isothermal!
	 *
	 * overwrites PorousMediumFlowProblem::temperature (compiles without, throws exception of base class)
	 */
	Scalar temperature() const {
		return temperatureK; //273.15 + 10; // -> 10°C
	}

	/*!
	 * \brief Reference pressure [Pa] of the non-wetting. This problem assumes a constant reference pressure of 1 bar.
	 *
	 * called by porousmediumflow/richards/volumevariables.hh
	 */
	Scalar nonWettingReferencePressure() const {return pRef_;}
	Scalar nonwettingReferencePressure() const {
		return nonWettingReferencePressure();
	}
	

	/**
	 * The buffer power for a scv for a volVar (linear in this implementation), equals $\rho_b K_d$ in Eqn (4) in phosphate draft
	 *
	 * used by my the modified localresidual.hh (see dumux-rosi/dumux/porousmediumflow/compositional)
	 */
	Scalar bufferPower(int dofIndex, const VolumeVariables& volVars, int compIdx , const SubControlVolume& scv) const {
		switch(compIdx)
		{
			case h2OIdx:{
				DUNE_THROW(Dune::InvalidStateException, "bufferPower used for water");
				break;
			}
			case soluteIdx:{
				const auto massOrMoleDensity = [](const auto& volVars, const int compIdx, const bool isFluid)
				{
					double mOMD = isFluid ? (useMoles ? volVars.molarDensity(compIdx) : volVars.density(compIdx) ):
							(useMoles ? volVars.solidComponentMolarDensity(compIdx) : volVars.solidComponentDensity(compIdx) ); 
					return mOMD;
				};

				const auto massOrMoleFraction= [](const auto& volVars, const int phaseIdx, const int compIdx, const bool isFluid)
				{
					double mOMF = isFluid ?( useMoles ? volVars.moleFraction(phaseIdx, compIdx) : volVars.massFraction(phaseIdx, compIdx) ): 
							(useMoles ? volVars.solidMoleFraction(compIdx) : volVars.solidMassFraction(compIdx)); 
					return mOMF;
				};
				
				// m3 solid / m3 scv
				//double solidVolFr = (1 - volVars.porosity());//
				
				double C_SfrW = std::max(massOrMoleFraction(volVars,h2OIdx, compIdx, true), 0.);					//mol C/mol soil water
				double C_S_W = massOrMoleDensity(volVars, h2OIdx, true) * C_SfrW;								//mol C/m3 soil water
				double theta =  volVars.saturation(h2OIdx) * volVars.porosity();
				// [-] * [m3 solid / m3 scv] * [m3 scv /m3 wat] * [mol C/m3 solid] / [mol C/m3 wat] = [-]	//m3 water /m3 scv				
				
				// [m3 scv zone 1/m3 scv] * [m3 scv/m3 wat] * [mol C/m3 scv zone 1] / [mol C/m3 wat] = [-]	
               
                
                
				// (mol Soil / m3 soil)  
				// double solidDensity = massOrMoleDensity(volVars, soilIdx -  numFluidComps , false);
				// m3 soil/m3 scv
				// double solVolFr = (1 - volVars.porosity());
				// (mol soil / m3 scv) = (mol Soil / m3 soil)  * ([m3 space - m3 pores]/m3 scv)
				// double bulkSoilDensity = solidDensity * solVolFr;
				
				double svc_volume;
				if (dimWorld == 1)//1daxissymmetric model
				{
					svc_volume = getCellVolumesCyl(dofIndex);//with 1d model, need to evaluate manually the volume of the cell.
									// for simplicity, we give directly source as [ mol / (m^3 \cdot s)] for now
				}else{ // dimWorld == 3
					svc_volume = scv.volume();
				}
				
				double RF_ = this->computeRF(C_S_W, theta, svc_volume);
				
				setRF(RF_, dofIndex);
				
				return RF_;
			}
			case mucilIdx:
			{
				return 1.;//return 1 instead of 0 because we have * instead of + (see localresidual.hh)
			}
			default: {
				DUNE_THROW(Dune::InvalidStateException, "bufferPower used for compIdx"+ std::to_string(compIdx));
			}
		}
		
	}

	/*!
	 * \copydoc FVProblem::initial
	 *
	 * called by FVProblem::applyInitialSolution(...)
	 */
	template<class Entity>
	PrimaryVariables initial(const Entity& entity) const {
		auto eIdx = this->gridGeometry().elementMapper().index(entity);
		Scalar z = entity.geometry().center()[dimWorld - 1];
		PrimaryVariables v(0.0);
		v[pressureIdx] = toPa_(initialSoil_[h2OIdx].f(z,eIdx));
		if(verbose>1)
		{
			 std::cout<<"PrimaryVariables initial(1p5cproblem) "<<z<<" "<<v[pressureIdx];
		}
		for(int i = soluteIdx; i<numComponents_;i++)//solutes
		{
			v[i] = initialSoil_.at(i).f(z,eIdx);
			if(verbose>1)
			{
				 std::cout<<" result : "<<v[i];
			}
		}
		if(verbose>1)
		{
			 std::cout<<std::endl;
		}
		
		return v;
	}

	/*!
	 * @copydoc FVProblem::boundaryTypesAtPos
	 *
	 * discretization dependent, e.g. called by BoxElementBoundaryTypes::boundaryTypes(...)
	 * when?
	 */
	BoundaryTypes boundaryTypesAtPos(const GlobalPosition &globalPos) const {
		BoundaryTypes bcTypes; ///pressureIdx, bcTopType_, bcSTopType_, ...
		bcTypes.setAllNeumann();
        if (onUpperBoundary_(globalPos)) { // top, bot, or outer bc
            if (bcTopType_ == constantPressure) {
                bcTypes.setDirichlet(pressureIdx);
			 
														  
												  
            }
			for(int i = soluteIdx; i<numComponents_;i++)//solutes
			{
				if (bcSTopType_.at(i - soluteIdx) == constantConcentration) 
				{
					bcTypes.setDirichlet(i);
				}
			}
            
        } else if (onLowerBoundary_(globalPos)) { // top, bot, or outer bc
            if (bcBotType_ == constantPressure) {
                bcTypes.setDirichlet(pressureIdx);//,conti0EqIdx
            }
			for(int i = soluteIdx; i<numComponents_;i++)//solutes
			{
				if (bcSBotType_.at(i - soluteIdx) == constantConcentration) 
				{
					bcTypes.setDirichlet(i);
				}
			}
            
        }
		return bcTypes;
	}

    /*!
     * \copydoc FVProblem::dirichletAtPos
     *
     * dirchlet(...) is called by the local assembler, e.g. BoxLocalAssembler::evalDirichletBoundaries
     */
    PrimaryVariables dirichletAtPos(const GlobalPosition &globalPos) const {
		DUNE_THROW(Dune::InvalidStateException, "Do not use Dirichlet BC please");
        PrimaryVariables values;
        if (onUpperBoundary_(globalPos)) 
		{ // top bc
            switch (bcTopType_) 
			{
				case constantPressure: values[pressureIdx] = toPa_(bcTopValues_[pressureIdx]); break;
				default: DUNE_THROW(Dune::InvalidStateException, "Top boundary type Dirichlet: unknown boundary type");
            }
			for(int i = soluteIdx; i<numComponents_;i++)//solutes
			{
				switch (bcSTopType_.at(i - soluteIdx)) 
				{
					case constantConcentration: values[i] = bcSTopValue_.at(i - soluteIdx)*rho_; break;
					default: DUNE_THROW(Dune::InvalidStateException, "Top boundary type Dirichlet: unknown boundary type");
				}
            }
        } else if (onLowerBoundary_(globalPos)) 
		{ // bot bc
            switch (bcBotType_) 
			{
				case constantPressure: values[pressureIdx] = toPa_(bcBotValues_[pressureIdx]); break;
				default: DUNE_THROW(Dune::InvalidStateException, "Bottom boundary type Dirichlet: unknown boundary type");
            }
			for(int i = soluteIdx; i<numComponents_;i++)//solutes
			{
				switch (bcSBotType_.at(i - soluteIdx)) 
				{
					case constantConcentration: values[i] = bcSBotValue_.at(i - soluteIdx)*rho_; break;
					default: DUNE_THROW(Dune::InvalidStateException, "Bottom boundary type Dirichlet: unknown boundary type");
				}
            }
        }
        // values.setState(Indices::bothPhases); /// <--?????
        return values;
    }


	PcKrSwCurve materialLaw(const Element& element) const {
	    const BasicParams& basicParams = this->spatialParams().basicParams(element);
	    const EffToAbsParams& effToAbsParams = this->spatialParams().effToAbsParams(element);
	    const RegularizationParams& regularizationParams = this->spatialParams().regularizationParams(element);
	    return PcKrSwCurve(basicParams, effToAbsParams, regularizationParams);
	}
	
   /*!
	 * \copydoc FVProblem::neumann // [kg/(m²*s)] or [mol/(m²*s)]
	 *
	 * called by BoxLocalResidual::evalFlux,
	 * negative = influx, mass flux in \f$ [ (kg or mol) / (m^2 \cdot s)] \f$// effective diffusion coefficient !!!!!!!!!!!!
	 */
	NumEqVector neumann(const Element& element,
			const FVElementGeometry& fvGeometry,
			const ElementVolumeVariables& elemVolVars,
			const ElementFluxVariablesCache&  fluxCache,
			const SubControlVolumeFace& scvf) const {
		
		NumEqVector flux;
		GlobalPosition pos = scvf.center();
		auto& volVars = elemVolVars[scvf.insideScvIdx()];
		

		/*
		 *  WATER
		 */
		double f = 0.; // return value [kg m-2 s-1)] or [mol m-2 s-1]
		double pos0 = 1;
		if(dimWorld == 1){pos0 =pos[0]; }
		if ( onUpperBoundary_(pos) || onLowerBoundary_(pos) ) {

			Scalar s = volVars.saturation(h2OIdx);
			Scalar kc = this->spatialParams().hydraulicConductivity(element); //  [m/s]
			PcKrSwCurve materialLaw_ = materialLaw(element);
			Scalar p = materialLaw_.pc(s) + pRef_;//water pressure?
			Scalar h = -toHead_(p); // in cm todo why minus -pc?
			GlobalPosition ePos = element.geometry().center();
			// multiply distance by 2 to better limit the flow (because we can have sharp decrease of wat. pot. 
            //between cell center and cell face) which cannot be taken into account because of the discretisation.
			Scalar dz = 100 *  std::fabs(ePos[dimWorld - 1] - pos[dimWorld - 1]); //2 *// m->cm
            if (dzScaling == dx){dz = dz * 2;}
            
			Scalar krw = materialLaw_.krw(s);//	The relative permeability for the wetting phase [between 0 and 1]
			
			//useMole fraction or mass fraction? 
			//[kg/m3] or [mol/m3]
			Scalar rhoW = useMoles ? volVars.molarDensity(h2OIdx) : volVars.density(h2OIdx) ;
			double cm2m = 1./100. ; //[m/cm]
			double unitConversion = cm2m; //something else needed? 
			if (onUpperBoundary_(pos)) { // top bc
				switch (bcTopType_) {
                case constantPressure: {
                    f = rhoW * kc * ((h - bcTopValues_[pressureIdx]) / dz - gravityOn_)*pos0 *unitConversion; // maximal inflow
                    //std::cout << "!";
                    break;
                }
				case constantFlux: { // with switch for maximum in- or outflow
					f = -bcTopValues_[pressureIdx]*rhoW/(24.*60.*60.) * unitConversion; // cm/day -> kg/(m²*s) or 
					if (f < 0) { // inflow
						Scalar imax = rhoW * kc * ((h - 0.) / dz - gravityOn_); // maximal inflow
						f = std::max(f, imax)*pos0;
					} else { // outflow
                    // mol/m2/s = mol/m3 * m/s * - * (cm -cm )/cm
						Scalar omax = rhoW * krw * kc * ((h - criticalPressure_) / dz - gravityOn_); // maximal outflow (evaporation)
						f = std::min(f, omax)*pos0;
					}
					break;
				}
				case constantFluxCyl: { // with switch for maximum in- or outflow
					//useMoles:  [cm/d] * [mol/m^3] * [d/s] * [m/cm] = [m/s] *  [mol/m^3] = [mol /(m^2 * s)]
					//useMass:  [cm/d] * [kg/m^3] * [d/s] * [m/cm] = [m/s] *  [kg/m^3] = [kg /(m^2 * s)]
					f = -bcTopValues_[pressureIdx]*rhoW/(24.*60.*60.) * unitConversion * pos[0];
					if (f < 0) { // inflow
					//[mol/m^3] * [m/s] * [cm/cm] = mol/(m2 * s)
					
					//kg/m3 * m2 
						Scalar imax = rhoW * kc * ((h - 0.) / dz - gravityOn_)*pos[0]; // maximal inflow
						f = std::max(f, imax);
                        if ((f!= 0)&&verbose)
						{
							std::cout<<"onupperBoundary_constantFluxCyl, f: "<<bcTopValues_[pressureIdx]<<" "<<
                            f<<", imax: "<<imax<<", std::max(f, imax): "<<(std::max(f, imax))
							<<", krw: "<<krw<<", kc: "<<kc<<", h: "<<h<<" rho "<<rhoW<<" pos[0] "<<pos[0]<<" dz "<<dz<<std::endl;
						}
					} else { // outflow
                    //mol/m3 * [m/s] *[-] *[cm/cm] = mol/m2/s * pos0 for axysimmetric scaling
						Scalar omax = rhoW * krw * kc * ((h - criticalPressure_) / dz - gravityOn_)* pos[0]; // maximal outflow (evaporation)
                        
						if ((f!= 0)&&verbose)
						{
							std::cout<<"onUpperBoundary_constantFluxCyl, finput: "<<bcTopValues_[pressureIdx]
                            <<", f: "<<f<<", omax: "<<omax<<", std::min(f, omax): "<<(std::min(f, omax))
							<<", krw: "<<krw<<", kc: "<<kc<<", h: "<<h<<" pos[0] "<<pos[0]<<" dz "<<dz<<std::endl;
						}
						f = std::min(f, omax);
					}
					break;
				}
				case atmospheric: { // atmospheric boundary condition (with surface run-off) // TODO needs testing & improvement
					Scalar prec = -componentInput_[h2OIdx].f(time_);//-precipitation_.f(time_);
					if (prec < 0) { // precipitation
						Scalar imax = rhoW * kc * ((h - 0.) / dz - gravityOn_); // maximal infiltration
						f = std::max(prec, imax)*pos0;
					} else { // evaporation
						Scalar emax = rhoW * krw * kc * ((h - criticalPressure_) / dz - gravityOn_); // maximal evaporation
						f = std::min(prec, emax)*pos0;
					}
					break;
				}
				default: DUNE_THROW(Dune::InvalidStateException, "Top boundary type Neumann (water) unknown type: "+std::to_string(bcTopType_));
				}
			} else if (onLowerBoundary_(pos)) { // bot bc
				switch (bcBotType_) {
                case constantPressure: {
                    f = rhoW * kc * ((h - bcBotValues_[pressureIdx]) / dz - gravityOn_)* pos0; // maximal inflow
//                    Scalar omax = rhoW * krw * kc * ((h - criticalPressure_) / dz - gravityOn_); // maximal outflow (evaporation)
//                    f = std::min(f, omax); rho_
                    break;
                }
				case constantFlux: { // with switch for maximum in- or outflow
					f = -bcBotValues_[pressureIdx]*rhoW/(24.*60.*60.) * unitConversion; // cm/day -> kg/(m²*s) or mol/(m2*s)
					if (f < 0) { // inflow
						Scalar imax = rhoW * kc * ((h - 0.) / dz - gravityOn_); // maximal inflow
						f = std::max(f, imax)*pos0;
					} else { // outflow
						Scalar omax = rhoW * krw * kc * ((h - criticalPressure_) / dz - gravityOn_); // maximal outflow (evaporation)
						f = std::min(f, omax)*pos0;
					}
					break;
				}
				case constantFluxCyl: { // with switch for maximum in- or outflow
					f = -bcBotValues_[pressureIdx]*rhoW/(24.*60.*60.) * unitConversion * pos[0];
					
					//std::cout<<" water flow "<<f<<" "<<bcBotValues_[pressureIdx]<<" rhoW "<<rhoW<<" useMoles "<<useMoles<<" molarDensity "<<volVars.molarDensity(h2OIdx)
					//<<" density "<<volVars.density(h2OIdx)<<" unit conversion "<<unitConversion<<" "<<pos[0]<<std::endl;
					if (f < 0) { // inflow
						Scalar imax = rhoW * kc * ((h - 0.) / dz - gravityOn_)* pos[0]; // maximal inflow
						if ((f!= 0)&&verbose)
						{
							std::cout<<"onLowerBoundary_constantFluxCyl, f: "<<bcBotValues_[pressureIdx]<<" "<<
                            f<<", imax: "<<imax<<", std::max(f, imax): "<<(std::max(f, imax))
							<<", krw: "<<krw<<", kc: "<<kc<<", h: "<<h<<" rho"<<rhoW<<" pos[0] "<<pos[0]<<" dz "<<dz<<std::endl;
						}
						f = std::max(f, imax);
					} else { // outflow
						Scalar omax = rhoW * krw * kc * ((h - criticalPressure_) / dz - gravityOn_)* pos[0]; // maximal outflow (evaporation)
						// std::cout << " f " << f*1.e9  << ", omax "<< omax << ", value " << bcBotValue_.at(0) << ", crit "  << criticalPressure_ << ", " << pos[0] << "\n";
						if ((f!= 0)&&verbose)
						{
							std::cout<<"onLowerBoundary_constantFluxCyl, f: "<<bcBotValues_[pressureIdx]<<" "<<
                            f<<", omax: "<<omax<<", std::min(f, omax): "<<(std::min(f, omax))
							<<", krw: "<<krw<<", kc: "<<kc<<", h: "<<h<<" rho "<<rhoW<<" pos[0] "<<pos[0]<<" dz "<<dz
							<<" criticalPressure_ "<<criticalPressure_<<" gravityOn_ "<<gravityOn_<<std::endl;
						}
						f = std::min(f, omax);
					}
					break;
				}
				case freeDrainage: { // holds when useMoles?
					f = krw * kc * rhoW *pos0; // * 1 [m]
					break;
				}
				default: DUNE_THROW(Dune::InvalidStateException, "Bottom boundary type Neumann (water) unknown: "+std::to_string(bcBotType_));
				}
			}
			
		}
		
		flux[h2OIdx] = f;// [mol /(m^2 * s)] * pos0

		/*
		 * SOLUTES
		 */
		
			//[kg/m3] or [mol/m3]
		Scalar rhoW = useMoles ? volVars.molarDensity(h2OIdx) : volVars.density(h2OIdx) ;
		double g2kg = 1./1000. ;
		double m2_2_cm2 = 10000;
		double unitConversion = useMoles ? m2_2_cm2 : m2_2_cm2 * g2kg; //something else needed? 
		for(int i = soluteIdx;i<numComponents_;i++)
		{
			int i_s = i - soluteIdx;//for vectors which do not have a value for the H2O primary variable
			Scalar massOrMolFraction = useMoles? volVars.moleFraction(0, i) : volVars.massFraction(0, i);
			if (onUpperBoundary_(pos)) { // top bc Solute
				//std::cout<<"neumann solute, upper BC "<<bcSTopType_.at(i_s)<<" ";
				switch (bcSTopType_.at(i_s)) {
				case constantConcentration: {
					GlobalPosition ePos = element.geometry().center();
					Scalar dz =  std::fabs(ePos[dimWorld - 1] - pos[dimWorld - 1]);
                    if (dzScaling == dx){dz = dz * 2;}
					//!!! att component param set
					Scalar de = volVars.effectiveDiffusionCoefficient(conti0EqIdx,soluteIdx,0);
					flux[i] = (de * (massOrMolFraction*rhoW-bcSTopValue_.at(i_s)*rhoW) / dz + f * massOrMolFraction)*pos0;
					break;

				}
				case constantFlux: {
					//flux[i] = -bcSTopValue_.at(i_s)*rhoW/(24.*60.*60.)/100*pos0; // cm/day -> kg/(m²*s)
					//usemoles:
					// mol/(cm2 * d)  * [d/s]  * cm2/m2 =  mol/(m2 * s)
					// use mass:
					// g/(cm2/d) *[d/s] * [kg/g] * cm2/m2 = kg/(m2 * s)
					flux[i] = -bcSTopValue_.at(i_s)/(24.*60.*60.)* unitConversion; // g/cm2/day || mol/cm2/day  -> kg/(m²*s) || mol/(m²*s)
					break;
				}
				case constantFluxCyl: {// massOrMolFraction
                
                    double soluteFlow =  -bcSTopValue_.at(i_s)/(24.*60.*60.)*unitConversion; // [mols/(m2 * s)]
                    if (soluteFlow > 0) { // outflow
                        GlobalPosition ePos = element.geometry().center();
                        Scalar dz =  std::fabs(ePos[dimWorld - 1] - pos[dimWorld - 1]);// m
                        if (dzScaling == dx){dz = dz * 2;}
                        //!!! att component param set
                        Scalar de = volVars.effectiveDiffusionCoefficient(conti0EqIdx,soluteIdx,0);
						Scalar minCvalue = 0.;// mol/mol
                        // [m^2/s] * ([mols / molw]* [molw/m3] + [mols / molw]* [molw/m3]) /m + [molw /(m^2 * s)] * [mols / molw]
                        //  [mols/m2/s]
                        Scalar omax = (de * (massOrMolFraction*rhoW - minCvalue*rhoW) / dz + flux[h2OIdx] * massOrMolFraction);
						if (verbose)
						{
							std::cout<<"onUpperBoundary_constantFluxCyl, Fs: "<<bcSTopValue_.at(i_s)<<" soluteFlow "<<
                            soluteFlow<<", omax: "<<omax<<" min "<<std::min(soluteFlow, omax)<<", massOrMolFraction: "<<massOrMolFraction
							<<" unitConversion "<<unitConversion<<" pos[0] "<<pos[0]<<std::endl;
						}
						soluteFlow = std::min(soluteFlow, omax);
                        
                    }
                    
					flux[i] = soluteFlow*pos[0]; // g/cm2/day || mol/cm2/day -> kg/(m²*s) || mol/(m²*s)
					//std::cout<<"constantfluxCyl "<<flux[i];
					break;
				}
				case outflow: {
					// std::cout << "f " << f << ", "  << volVars.massFraction(0, i) << "=" << f*volVars.massFraction(0, i) << "\n";
					flux[i] = f * massOrMolFraction;//*pos0;
					break;
				}
				case outflowCyl: {
					// std::cout << "f " << f << ", "  << volVars.massFraction(0, i) << "=" << f*volVars.massFraction(0, i) << "\n";
					flux[i] = f * massOrMolFraction *pos0;
					break;
				}
				case managed: {
					Scalar input = componentInput_.at(i).f(time_);
					flux[i] = input*pos0;
					break;
				}
				case michaelisMenten: {	
					// [mol m-2 s-1] * [mols / molw] * [molw/m3] / ([mol m-3] + [mols / molw] * [molw/m3])
					flux[i] = vMax_ * std::max(massOrMolFraction,0.)*rhoW/(km_ + std::max(massOrMolFraction,0.)*rhoW)*pos0;
					break;
				}
				default:
					DUNE_THROW(Dune::InvalidStateException, "Top boundary type Neumann (solute) unknown: "+std::to_string(bcSTopType_.at(i_s)));
				}
			} else if (onLowerBoundary_(pos)) { // bot bc Solute
				switch (bcSBotType_.at(i_s)) {
				case constantConcentration: {
					GlobalPosition ePos = element.geometry().center();
					Scalar dz = std::fabs(ePos[dimWorld - 1] - pos[dimWorld - 1]);
                    if (dzScaling == dx){dz = dz * 2;}
					Scalar de = volVars.effectiveDiffusionCoefficient(conti0EqIdx,soluteIdx,0);
					//diffusion + advection (according to wat flux computed above)
					flux[i] =(de * (massOrMolFraction*rhoW-bcSBotValue_.at(i_s)*rhoW) / dz + f * massOrMolFraction)*pos0;
					//[kg_solute/(m²*s)] = [m2 / s] * ([kg_solute/kg_tot] * [kg_tot / m^3_tot] - kg_solute/ m^3_tot)/m + [kg_tot/(m²*s)] * [kg_solute/kg_tot]
					// std::cout << d*1.e9 << ", "<< de*1.e9 << ", " << volVars.massFraction(0, i) << ", " << bcSBotValue_ << ", " << flux[i]*1.e9  << "\n";
					break;
				}
				case constantFlux: {
					//flux[i] = -bcSBotValue_.at(i_s)*rhoW/(24.*60.*60.)/100*pos0; // cm/day -> kg/(m²*s)
					flux[i] = -bcSBotValue_.at(i_s)/(24.*60.*60.)*unitConversion; // g/cm2/day -> kg/(m²*s)
					//[kg_solute/(m²*s)] = [cm_solute/day] * (kg_tot / m^3_tot)* s/day * m/cm ??
					break;
				}
				case constantFluxCyl: {
                        
                    double soluteFlow =  -bcSBotValue_.at(i_s)/(24.*60.*60.)*unitConversion; // [mols/(m2 * s)]
                    if (soluteFlow > 0) { // outflow
                        GlobalPosition ePos = element.geometry().center();
                        Scalar dz =  std::fabs(ePos[dimWorld - 1] - pos[dimWorld - 1]);// m
                        if (dzScaling == dx){dz = dz * 2;}
                        //!!! att component param set
                        Scalar de = volVars.effectiveDiffusionCoefficient(conti0EqIdx,soluteIdx,0);
						Scalar minCvalue = 0.;// mol/mol
                        // [m^2/s] * ([mols / molw]* [molw/m3] + [mols / molw]* [molw/m3]) /m + [molw /(m^2 * s)] * [mols / molw]
                        //  [mols/m2/s]
                        Scalar omax = (de * (massOrMolFraction*rhoW - minCvalue*rhoW) / dz + flux[h2OIdx] * massOrMolFraction);
						if (verbose)
						{
							std::cout<<"onLowerBoundary_constantFluxCyl, solute, Fs: "<<bcSBotValue_.at(i_s)<<" soluteFlow "<<
                            soluteFlow<<", omax: "<<omax<<" min "<<std::min(soluteFlow, omax)<<", massOrMolFraction: "<<massOrMolFraction
							<<" unitConversion "<<unitConversion<<" pos[0] "<<pos[0]<<std::endl;
						}
						soluteFlow = std::min(soluteFlow, omax);
                        
                    }
                    
					flux[i] = soluteFlow*pos[0]; // g/cm2/day || mol/cm2/day -> kg/(m²*s) || mol/(m²*s)
                        
					break;
				}
				case outflow: {//?? free outflow??
					// std::cout << "f " << f*1.e6 << ", "  << volVars.massFraction(0, i) << "=" << f*volVars.massFraction(0, i) << "\n";
					flux[i] = f * massOrMolFraction;
					break;
				}
				case outflowCyl: {
					// std::cout << "f " << f << ", "  << volVars.massFraction(0, i) << "=" << f*volVars.massFraction(0, i) << "\n"; rho_
					flux[i] = f * massOrMolFraction*pos0;
					break;
				}
				case michaelisMenten: {	
					// [mol m-2 s-1] * [mols / molw] * [molw/m3] / ([mol m-3] + [mols / molw] * [molw/m3])
					flux[i] = vMax_ * std::max(massOrMolFraction,0.)*rhoW/(km_ + std::max(massOrMolFraction,0.)*rhoW)*pos0;
					break;
				}
				default: DUNE_THROW(Dune::InvalidStateException, "Bottom boundary type Neumann (solute): unknown error");
				}
			} else {
				flux[i] = 0.;
			}
		  
							 
		}

		return flux;
	}

	/*!
	 * \copydoc FVProblem::source
	 *
	 * called by FVLocalResidual:computeSource(...)
	 *
     * E.g. for the mass balance that would be a mass rate in \f$ [ mol / (m^3 \cdot s)] \f
     */
	NumEqVector source(const Element &element, const FVElementGeometry& fvGeometry, const ElementVolumeVariables& elemVolVars,
			const SubControlVolume &scv) const {
		NumEqVector source;
		GlobalPosition pos = scv.center();
		bool dobioChemicalReaction = dobioChemicalReaction_; //by default, do biochemical reactions
		double pos0; 
        double svc_volume;
        int dofIndex = scv.dofIndex();
		if (dimWorld == 1)//1daxissymmetric model
		{
			pos0 = pos[0];
            svc_volume = getCellVolumesCyl(dofIndex);//with 1d model, need to evaluate manually the volume of the cell.
                            // for simplicity, we give directly source as [ mol / (m^3 \cdot s)] for now
		}else{ // dimWorld == 3
			pos0 = 1.;
            svc_volume = scv.volume();
        }
  
															  
		auto eIdx = this->spatialParams().gridGeometry().elementMapper().index(element);
		for(int i = 0;i < numComponents_;i++)
		{			
			if (source_[i] != nullptr) {
            
				source[i] = source_[i]->at(eIdx)/svc_volume * pos0;// [ mol / (m^3 \cdot s)]
				if(dobioChemicalReaction&&(i> h2OIdx)&&(source[i]> 0)&&reactionExclusive)
				{//if we have a reaction in the cell via source and source-biochemreaction mutually exclusive, 
					//biochem is disabled
					dobioChemicalReaction = false;
				}
			}else{source[i] = 0.;}												 
		}		
		if(((dimWorld == 1)&&(reactionExclusive))||((dimWorld > 1)&&(!reactionExclusive)))
		{
			std::cout<<"(((dimWorld == 1)&&(reactionExclusive))||((dimWorld > 1)&&(!reactionExclusive))) "
			<<dimWorld<<" "<<reactionExclusive<<std::endl;
			DUNE_THROW(Dune::InvalidStateException, "(((dimWorld == 1)&&(reactionExclusive))||((dimWorld > 1)&&(!reactionExclusive))) ");
			
		}
        const auto& volVars = elemVolVars[scv];
		if(dobioChemicalReaction)
		{
			bioChemicalReaction(element, source, volVars, pos0, scv);
		}else{ 
			const auto massOrMoleDensity = [](const auto& volVars, const int compIdx, const bool isFluid)
			{
				return isFluid ? (useMoles ? volVars.molarDensity(compIdx) : volVars.density(compIdx) ):
						(useMoles ? volVars.solidComponentMolarDensity(compIdx) : volVars.solidComponentDensity(compIdx) ); 
			};

			const auto massOrMoleFraction= [](const auto& volVars, const int phaseIdx, const int compIdx, const bool isFluid)
			{
				return isFluid ?( useMoles ? volVars.moleFraction(phaseIdx, compIdx) : volVars.massFraction(phaseIdx, compIdx) ): 
						(useMoles ? volVars.solidMoleFraction(compIdx) : volVars.solidMassFraction(compIdx)); 
			};
			double C_SfrW = std::max(massOrMoleFraction(volVars,0, soluteIdx, true), 0.);					//mol C/mol soil water
			double C_S_W = massOrMoleDensity(volVars, h2OIdx, true) * C_SfrW;	//mol C/m3 soil water
			double theta = volVars.saturation(h2OIdx) * volVars.porosity(); //m3 water / m3 scv
        							
			double CSS1 = this->computeCSS1(C_S_W, theta, svc_volume);
			// = CSSmax*(C_S_W/(C_S_W+k_sorp));// mol C / m3 scv zone 1	
			setCSS1(CSS1*f_sorp, scv.dofIndex());
		}
		
		setSource(source/pos0, dofIndex);// [ mol / (m^3 \cdot s)]
	
		if(verbose)
		{
			std::cout << "source() ";
			for(int i = 0;i < numComponents_;i++)
			{
				std::cout<<source[i]<<" ";
			}			
			std::cout << std::endl;
		}
		
		return source;
	}
	
	double computeRF(double C_S_W, double theta, double svc_volume) const
	{
		double CSS1 = this->computeCSS1(C_S_W, theta, svc_volume); // [ mol / m^3 zone 1]
		return 1+(CSS1*f_sorp)/(C_S_W*theta);
	}
	double computeCSS1(double C_S_W, double theta, double svc_volume) const
	{// [ mol / m^3 zone 1]
		
		switch(css1Function) {
		  case 0:
			return CSSmax*(C_S_W/(C_S_W+k_sorp));
		  case 1:
			return 0.;//none
		  case 2:
		  // [mol C/m3 scv zone 1] = [m3 soil water/m3 scv zone 1] * [mol C/m3 soil water]
			return CSSmax*C_S_W/k_sorp;//linear, with CSSmax in [m3 wat/m3 scv zone 1]
		  case 3:
			return 0.;//only pde
		  case 4:
			return CSSmax*(C_S_W/(C_S_W+k_sorp));
		  case 5:
			return CSSmax*(svc_volume*C_S_W*theta/(svc_volume*C_S_W*theta+k_sorp));
		  case 6://CSSmax is content
			return CSSmax*(svc_volume*C_S_W*theta/(svc_volume*C_S_W*theta+k_sorp))/svc_volume;
		  case 7://linear with depends on content
			return CSSmax*(svc_volume*C_S_W*theta/k_sorp);
		  case 8://linear with CSSmax is content => [mol] * [mol C/m3 soil water] * [m3 soil water/m3 soil] * [m3 soil]/  [mol C] / [m3 soil] / [m3 soil zone 1/m3 soil]= [mol C/m3 soil zone 1] 
			return CSSmax*C_S_W*theta/k_sorp /f_sorp;
		  case 9:
			return 0.;//only pde
		  default:
			DUNE_THROW(Dune::InvalidStateException, "css1Function not recognised (0, 1, or 2)"+ std::to_string(css1Function));
		}
		return 1.;
	}
	
		/*!
	 *
     * E.g. for the mol balance that would be a mass rate in \f$ [ mol / (m^3 \cdot s)] \f
     */
	void bioChemicalReaction(const Element &element, 
								NumEqVector &q, const VolumeVariables &volVars, double pos0, 
								const SubControlVolume &scv) const
	{
		
		 const auto massOrMoleDensity = [](const auto& volVars, const int compIdx, const bool isFluid)
        {
			return isFluid ? (useMoles ? volVars.molarDensity(compIdx) : volVars.density(compIdx) ):
					(useMoles ? volVars.solidComponentMolarDensity(compIdx) : volVars.solidComponentDensity(compIdx) ); 
		};

        const auto massOrMoleFraction= [](const auto& volVars, const int phaseIdx, const int compIdx, const bool isFluid)
        {
			return isFluid ?( useMoles ? volVars.moleFraction(phaseIdx, compIdx) : volVars.massFraction(phaseIdx, compIdx) ): 
					(useMoles ? volVars.solidMoleFraction(compIdx) : volVars.solidMassFraction(compIdx)); 
		};
		// (mol Soil / m3 soil)  
		double solidDensity = massOrMoleDensity(volVars, soilIdx -  numFluidComps , false);
		// m3 soil/m3 scv
		double solVolFr = (1 - volVars.porosity());
		// (mol soil / m3 scv) = (mol Soil / m3 soil)  * ([m3 space - m3 pores]/m3 scv)
		double bulkSoilDensity = solidDensity * solVolFr;

        double sat = volVars.saturation(h2OIdx);//m3 water / m3 pores
		double theta = sat * volVars.porosity(); //m3 water / m3 scv
        
		PcKrSwCurve materialLaw_ = materialLaw(element);
		Scalar p = materialLaw_.pc(sat) + pRef_;//water pressure?
        Scalar psicm = std::min(-toHead_(p),0.); // to cm
<<<<<<< HEAD
			
        double psihPa = psicm*0.980665;// hPa
        double psikPa = psihPa / 10;// kPa 
        double psiMPa = psihPa * 1e-4;// MPa
        
        // clamp to the rang [0,1] to make sure (might have rounding error for f_A2Dm f_D2A and f_A is not limited)
        double f_A = std::min(std::max(1-std::pow((
                            (std::log10(std::abs(psikPa))-std::log10(std::abs(psikPa_opt))
=======
        double psihPa = psicm*0.980665;// hPa
        double psikPa = psihPa / 10.;// kPa 
        double psiMPa = psihPa * 1e-4;// MPa
        
        // clamp to the rang [0,1] to make sure (might have rounding error for f_A2Dm f_D2A and f_A is not limited)
        double psikPa_ = std::max(std::min(psikPa, psikPa_opt),psikPa_th);
        double f_A = std::min(std::max(1-std::pow((
                            (std::log10(std::abs(psikPa_))-std::log10(std::abs(psikPa_opt))
>>>>>>> 395b3705
                        )/(std::log10(std::abs(psikPa_th))-std::log10(std::abs(psikPa_opt)))
						),alpha_A),
                        0.),1.); // -
        double f_A2D = std::min(std::max(1/(1+std::pow((psiMPa_A2D/psiMPa),w_DA)),0.),1.); // -
        double f_D2A = std::min(std::max(1/(1+std::pow((psiMPa/(psiMPa_A2D*tau_DA)),w_DA)),0.),1.); // -
        
		double C_LfrW =  std::max( massOrMoleFraction(volVars,0, mucilIdx, true) , 0.);					//mol C/mol soil water 
		//[mol solution / m3 solution] * [mol solute / mol solution] = [mol solute / m3 solution]
		double C_L_W = massOrMoleDensity(volVars, h2OIdx, true) * C_LfrW;								//mol C/m3 soil water
		//double C_L_S = C_L_W * theta;							//mol C/m3 scv
		
		double C_SfrW = std::max(massOrMoleFraction(volVars,0, soluteIdx, true), 0.);					//mol C/mol soil water
		double C_S_W = massOrMoleDensity(volVars, h2OIdx, true) * C_SfrW;								//mol C/m3 soil water
		//double C_S_S = C_S_W * theta;							//mol C/m3 scv
		
		std::vector<double> C_afrSoil(2), C_a(2), C_aLimited(2), C_dfrSoil(2), C_d(2);
		for(int i = 0; i < 2; i++)// 0 = oligo, 1 = copio
		{
			int CxAIdx = (i == 0) ? CoAIdx : CcAIdx;
			int CxDIdx = (i == 0) ? CoDIdx : CcDIdx;
			C_afrSoil[i] =  std::max(massOrMoleFraction(volVars,0, CxAIdx - numFluidComps, false), 0.);//mol C/mol solid soil
			C_a[i]  = std::max(bulkSoilDensity * C_afrSoil[i],C_aLim[i])  ;													//mol C/m3 scv
            C_aLimited[i]  = std::max(C_a[i]-C_aLim[i],0.);
			C_dfrSoil[i]  =  std::max(massOrMoleFraction(volVars,0, CxDIdx - numFluidComps, false), 0.);//mol C/mol solid soil
			C_d[i] = bulkSoilDensity * C_dfrSoil[i] ;	// mol C / m3 bulk soil							//mol C/m3 scv
		}
		//[mol C / m3 scv] = [mol scv/m3 scv] * [mol C/mol scv]
		double CSS2;
		if(f_sorp < 1.)
		{
			CSS2 = bulkSoilDensity * std::max(massOrMoleFraction(volVars,0, CSS2Idx - numFluidComps, false), 0.) / (1 - f_sorp) ; // mol C / m3 scv zone 2
		}else{CSS2 = 0.;}
		//double CSS1;// = CSSmax*(C_S_W/(C_S_W+k_sorp));// mol C / m3 scv zone 1	
        
        double svc_volume;
        int dofIndex = scv.dofIndex();
		if (dimWorld == 1)//1daxissymmetric model
		{
            svc_volume = getCellVolumesCyl(dofIndex);//with 1d model, need to evaluate manually the volume of the cell.
                            // for simplicity, we give directly source as [ mol / (m^3 \cdot s)] for now
		}else{ // dimWorld == 3
            svc_volume = scv.volume();
        }
		
			double CSS1 = this->computeCSS1(C_S_W, theta, svc_volume); // mol C/scv zone 1
		
        //	depolymerisation large polymer to small polymers
		//	[s-1] * ([mol C/m3 water]/([mol C/m3 water]*[mol C/m3 water])) * [mol C/m3 bulk solid]
		double F_depoly = f_A * v_maxL * (C_L_W/(K_L+ C_L_W)) * C_aLimited[0];// mol C/(m^3 bulk soil *s)
		
		double F_uptake_S = 0.;
		double F_decay = 0.;	//mol C/(m^3 bulk soil *s)
		double F_growth_S = 0.;	
		
		std::vector<double> F_uptake_S_A(2), F_uptake_S_D(2), F_decay_A(2), F_decay_D(2) ;
		std::vector<double> F_growth(2), F_deact(2), F_react(2), phi(2);
		
		for(int i = 0; i < 2; i++)// 0 = oligo, 1 = copio
		{		
			//				Uptake			
			// ([s-1] * [mol C solute / m3 water] * [m3 water / mol C soil / s])/([s-1] + [mol C solute / m3 water] * [m3 water / mol C soil / s]) * [mol C_oX / m3 space] 
			// [s-1] *([-])/([-] + [-]) * [mol C_oX / m3 wat] = [mol C_oX / m3 wat /s]
			F_uptake_S_A[i] = f_A * (m_max[i] * C_S_W * k_SBis[i])/(m_max[i] + C_S_W * k_SBis[i]) * C_aLimited[i] ;			//mol C/(m^3 bulk soil *s)
			F_uptake_S_D[i] = f_A * (m_max[i] * C_S_W * k_SBis[i])/(m_max[i] + C_S_W * k_SBis[i]) * beta[i] * C_d[i] ; //mol C/(m^3 bulk soil *s)
			
			//				Decay
			// [mol C microb / m3 bulk soil /s] = [s-1] * [mol C microb / m3 bulk soil] - [mol C microb / m3 bulk soil /s]
			F_decay_A[i] = m_maxBis[i]  * C_aLimited[i]  - F_uptake_S_A[i] ;			//mol C/(m^3 bulk soil *s)
			F_decay_D[i] = m_maxBis[i]  * beta[i]  * C_d[i]  - F_uptake_S_D[i] ;	//mol C/(m^3 bulk soil *s)
			
			//				Other
			
			// ([s-1] * [mol C solute / m3 water] * [m3 water / mol C / s])/([s-1] + [mol C solute / m3 water] * [m3 water / mol C soil / s]) * [mol C_oX / m3 space] 
			// [s-1] *([-])/([-] + [-]) * [mol C_oX / m3 space] = [mol C_oX / m3 space /s]
			F_growth[i] = f_A * (micro_max[i] * C_S_W * k_S[i])/(micro_max[i] + C_S_W * k_S[i]) * C_a[i] ;		//mol C/(m^3 bulk soil *s)
			if(verbose==3)//||(massOrMoleFraction(volVars,0, mucilIdx, true)<0.))
			{
				std::cout<<"F_growth["<<i<<"] " << std::scientific<<std::setprecision(20)
				<<micro_max[i] <<" "<< C_S_W <<" "<< k_S[i] <<" "<< C_a[i]<<" "<<F_growth[i]<<std::endl;
				std::cout<<"F_decay_A["<<i<<"] " << std::scientific<<std::setprecision(20)
				<<m_maxBis[i] <<" "<< C_aLimited[i]  <<" "<< F_uptake_S_A[i]  <<" "
				<< F_decay_A[i] <<std::endl;
			}
			phi[i] = 1/(1 + std::exp((C_S_W_thres[i] - C_S_W)/(k_phi * C_S_W_thres[i])));								// - 
			// [-] * [1/s] * [mol C/m3 bulk soil]
			F_deact[i]  = std::max(f_A2D , (1 - phi[i] )) * k_D[i]  * C_aLimited[i] ;			//mol C/(m^3 bulk soil *s)
			F_react[i]  = std::min(f_D2A, phi[i]) * k_R[i]  * C_d[i] ;				//mol C/(m^3 bulk soil *s)
			
			F_uptake_S += F_uptake_S_A[i] + F_uptake_S_D[i] ;	//mol C/(m^3 bulk soil *s)
			F_decay += F_decay_A[i] + F_decay_D[i];	
			F_growth_S += (1/k_growth[i])*F_growth[i];
		}
		
		
		//Att: using here absolute saturation. should we use the effective? should we multiply by pos?
		//[mol solute / m3 scv /s] 
        double dtCSS2 = computeDtCSS2(CSS1, C_S_W, CSS2);
        setReac_CSS2(dtCSS2, dofIndex);

		
		//[mol solute / m3 scv/s] 
		q[soluteIdx] += (  + F_depoly + (1 - k_decay2)*F_decay - F_uptake_S -  F_growth_S - dtCSS2)* pos0 ;
		q[mucilIdx]  += (-F_depoly +  k_decay2 * F_decay) * pos0;
		
		q[CoAIdx] += (  - extra + F_growth[0] - F_deact[0] + F_react[0] - (1/k_decay)*F_decay_A[0]) * pos0;
		q[CoDIdx] += ( - extra2 + F_deact[0] - F_react[0] - (1/k_decay)*F_decay_D[0]) * pos0;
		
		q[CcAIdx] += (   F_growth[1] - F_deact[1] + F_react[1] - (1/k_decay)*F_decay_A[1]) * pos0;
		q[CcDIdx] += (F_deact[1] - F_react[1] - (1/k_decay)*F_decay_D[1]) * pos0;
		
		q[CSS2Idx] +=  dtCSS2 * pos0 ;
		q[co2Idx] += (((1-k_growth[0])/k_growth[0])*F_growth[0] +((1-k_growth[1])/k_growth[1])*F_growth[1] +((1-k_decay)/k_decay)*F_decay+ F_uptake_S) * pos0;
			
			if(verbose>1)
			{
                std::cout<<"biochem Reactions "<<q[soluteIdx]<<" "<<q[mucilIdx]<<" "<<q[CoAIdx] <<" "<<q[CoDIdx]
                <<" "<<q[CcAIdx] <<" "<<q[CcDIdx]<<" "<<q[CSS2Idx] <<" "<<q[co2Idx] <<std::endl;
            }
		//for post-processing		
			setSorp(Reac_CSS2[dofIndex], scv.dofIndex());
			setTheta(theta, scv.dofIndex());
			setCSS1(CSS1*f_sorp, scv.dofIndex());

	}

	/*!
	 * \brief Applies a vector of point sources. The point sources
	 *        are possibly solution dependent.
	 *
	 * \param pointSources A vector of Dumux::PointSource s that contain
              source values for all phases and space positions.
	 *
	 * For this method, the \a values method of the point source
	 * has to return the absolute mass rate in kg/s. Positive values mean
	 * that mass is created, negative ones mean that it vanishes.
	 */
	template<class PointSource>
	void addPointSources(std::vector<PointSource>& pointSources) const {}

	/*!
	 * \brief Evaluate the point sources (added by addPointSources) TODO
	 *        for all phases within a given sub-control-volume.
	 *
	 * This is the method for the case where the point source is
	 * solution dependent and requires some quantities that
	 * are specific to the fully-implicit method.
	 *
	 * For this method, the \a values() method of the point sources returns
	 * the absolute rate mass generated or annihilate in kg/s. Positive values mean
	 * that mass is created, negative ones mean that it vanishes.
	 */
	 //not used??
	template<class ElementVolumeVariables>
	void pointSource(PointSource& source,
			const Element &element,
			const FVElementGeometry& fvGeometry,
			const ElementVolumeVariables& elemVolVars,
			const SubControlVolume &scv) const {

		PrimaryVariables sourceValue(0.);
		std::cout<<"template<class ElementVolumeVariables>"<<std::endl;
		DUNE_THROW(Dune::InvalidStateException, "template<class ElementVolumeVariables>");

	}

	/*!
	 * Sets the current simulation time (within the simulation loop) for atmospheric look up [s]
	 *
	 * eventually, called in the main file (example specific, richards.cc)
	 */
	void setTime(Scalar t, Scalar dt) {
		time_ = t;
		dt_ = dt; // currently unused
	}

	/*!
	 * Source per element index \f$ [ kg / s)] \f$
	 *
	 * eventually, called in the main file (example specific, richards.cc)
	 */
	void setSource(std::shared_ptr<std::vector<double>> s, int eqIdx = 0) {
		source_[eqIdx] = s;
	}

	//! Set the coupling manager
	void setCouplingManager(CouplingManager* cm) {
		couplingManager_ = cm;
	}

	/*!
	 * sets the critical pressure for evaporation [cm] (default = -10000 cm)
	 *
	 *  eventually, called in the main file (example specific, richards.cc)
	 */
	void criticalPressure(Scalar p) {
		criticalPressure_ = p;
	}

	/**
	 * Sets boundary fluxes according to the last solution TODO
	 */
	void postTimeStep(const SolutionVector& sol, const GridVariables& gridVars) {
		double bc_flux_upper = 0.;
		double bc_flux_lower = 0.;
		int uc = 0;
		int lc = 0;
		for (const auto& e :elements(this->gridGeometry().gridView())) {
			auto fvGeometry = localView(this->gridGeometry());
			fvGeometry.bindElement(e);
			auto elemVolVars = localView(gridVars.curGridVolVars());
			elemVolVars.bindElement(e, fvGeometry, sol);
			for (const auto& scvf :scvfs(fvGeometry)) { // evaluate root collar sub control faces
				auto p = scvf.center();
				if (onUpperBoundary_(p)) { // top
					bc_flux_upper += neumann(e, fvGeometry, elemVolVars, scvf);
					uc++;
				} else if (onLowerBoundary_(p)) { // bottom
					bc_flux_lower += neumann(e, fvGeometry, elemVolVars, scvf);
					lc++;
				}
			}
		}
		bc_flux_upper /= uc;
		bc_flux_lower /= lc;
	}

	/*!
	 * Writes the actual boundary fluxes (top and bottom) into a text file. Call postTimeStep before using it.
	 */
	void writeBoundaryFluxes() {}

	/**
	 * debug info TODO make meaningful for 2c
	 */
	void computeSourceIntegral(const SolutionVector& sol, const GridVariables& gridVars) const {
		NumEqVector source(0.0);
		for (const auto& element : elements(this->gridGeometry().gridView())) {
			auto fvGeometry = localView(this->gridGeometry());
			fvGeometry.bindElement(element);
			auto elemVolVars = localView(gridVars.curGridVolVars());
			elemVolVars.bindElement(element, fvGeometry, sol);
			for (auto&& scv : scvs(fvGeometry)) {
				auto pointSources = this->scvPointSources(element, fvGeometry, elemVolVars, scv);
				pointSources *= scv.volume()*elemVolVars[scv].extrusionFactor();
				source += pointSources;
			}
		}
		std::cout << "Global integrated source (soil): " << source[h2OIdx] << " (kg/s) / " << source[h2OIdx]*3600*24*1000 << " (g/day)" << '\n';
	}

	/**
	 * Forwards to spatialParams
	 *
     * Call to change default setting (of 1.e-6 for both)
     *
     * pcEps    capillary pressure regularisation
     * krEps 	relative permeabiltiy regularisation
     */
    void setRegularisation(double pcEps, double krEps) {
    	this->spatialParams().setRegularisation(pcEps,krEps);
    }

    /**
     * Forwards to spatialParams
     */
    void addVanGenuchtenDomain(double minx, double miny, double minz, double maxx, double maxy, double maxz, int layerIndex) {
        this->spatialParams().addVanGenuchtenDomain(minx, miny, minz, maxx, maxy, maxz, layerIndex);
    }

    /**
     * Forwards to spatialParams
     */
    void changeVanGenuchtenSet(int vgIndex, double qr, double qs, double alpha, double n, double ks){
        this->spatialParams().changeVanGenuchtenSet(vgIndex, qr, qs, alpha, n, ks);
    }
	
	void setFaceGlobalIndexSet(std::map<int,int>  faceIdx_)
	{
		faceIdx = faceIdx_;											   
	}

	// BC, direct access for Python binding (setTopBC, setBotBC, in richards.hh)
	int bcTopType_;
	int bcBotType_;
	std::vector<double> bcTopValues_ = std::vector<double>(1);
	std::vector<double> bcBotValues_ = std::vector<double>(1);

	std::vector<int> bcSTopType_ = std::vector<int>(numSolutes); // one solute
	std::vector<int> bcSBotType_ = std::vector<int>(numSolutes);
	std::vector<double> bcSTopValue_ = std::vector<double>(numSolutes);
	std::vector<double> bcSBotValue_= std::vector<double>(numSolutes);
	
	bool doSoluteFlow = true;
    
	int verbose;
    int dzScaling;
    
    bool RFmethod2 = false;
	bool verbose_local_residual = false;
	double segLength;//m
	std::vector<double> cellVolumesCyl;
	int nCells_all;
	int nFaces;
	bool computedCellVolumesCyl = false;
	std::map<int,int>  faceIdx;
    
    
    std::function<double(double,double,double)> computeDtCSS2 =
        std::bind(&Richards1P10CProblem::computeDtCSS2_, this, std::placeholders::_1, std::placeholders::_2, std::placeholders::_3); 
    double computeInitCSS2_(double CSS1, double CSW) // mol/m3
    {
        if(css1Function == 1){return CSS1;}
        if(css1Function == 3)
        {
            if(verbose>1)
            {
                std::cout<<"computeInitCSS2_ "<<CSSmax<<" "<<CSW<<" "<<k_sorp<<" "<<( CSSmax * CSW/(CSW+k_sorp))<<std::endl;
            }
            return CSSmax * CSW/(CSW+k_sorp);
        }
        if(css1Function == 9){return (kads * CSW * CSSmax)/(kads * CSW + kdes);}
        DUNE_THROW(Dune::InvalidStateException, "css1Function not recognised (0, 1, or 2)"+ std::to_string(css1Function));
        return 0.;
    }
    double computeDtCSS2_(double CSS1, double CSW, double CSS2) // mol/m3/s
    {
        if(css1Function == 1){return alpha * (CSS1-CSS2);}
        if(css1Function == 3)
        {
            if(verbose>1)
            {
                std::cout<<"computeDtCSS2_ "<<kads<<" "<<CSSmax<<" "<<CSW<<" "<<k_sorp<<" "<<CSS2<<std::endl;
            }
            return kads * (CSSmax * CSW/(CSW+k_sorp )- CSS2);
        }
        if(css1Function == 9){return kads * CSW * (CSSmax - CSS2) - kdes * CSS2;}
        if(css1Function == 10){return kads * (CSSmax - CSS2) - kdes * CSS2;}
        
        DUNE_THROW(Dune::InvalidStateException, "css1Function not recognised (0, 1, or 2)"+ std::to_string(css1Function));
        return 0.;
    }
    
private:



	//! cm pressure head -> Pascal
	Scalar toPa_(Scalar ph) const {
		return pRef_ + ph / 100. * rho_ * g_;
	}

	//! Pascal -> cm pressure head
	Scalar toHead_(Scalar p) const {
		return (p - pRef_) * 100. / rho_ / g_;
	}

	//! true if on the point lies on the left boundary
	bool onLeftBoundary_(const GlobalPosition &globalPos) const {
		return globalPos[0] > this->gridGeometry().bBoxMin()[0] - eps_;
	}
	//! true if on the point lies on the right boundary
	bool onRightBoundary_(const GlobalPosition &globalPos) const {
		return globalPos[0] > this->gridGeometry().bBoxMax()[0] - eps_;
	}
	
	//! true if on the point lies on the upper boundary
	bool onUpperBoundary_(const GlobalPosition &globalPos) const {
		return globalPos[dimWorld - 1] > this->gridGeometry().bBoxMax()[dimWorld - 1] - eps_;
	}

	//! true if on the point lies on the upper boundary
	bool onLowerBoundary_(const GlobalPosition &globalPos) const {
		return globalPos[dimWorld - 1] < this->gridGeometry().bBoxMin()[dimWorld - 1] + eps_;
	}

	// Initial
	std::vector<InputFileFunction> initialSoil_ = std::vector<InputFileFunction>(numComponents_);
								 

	bool gravityOn_;
	bool dobioChemicalReaction_;
	// Source
	std::vector<std::shared_ptr<std::vector<double>>> source_; // [kg/s]
	CouplingManager* couplingManager_ = nullptr;

	//InputFileFunction precipitation_;
	std::vector<InputFileFunction> componentInput_ = std::vector<InputFileFunction>(numComponents_);
	Scalar criticalPressure_; // cm
	Scalar time_ = 0.;
	Scalar dt_ = 0.;

	std::ofstream myfile_;
	bool toFile;
	bool reactionExclusive;
	
	
	static constexpr Scalar eps_ = 1.e-7;
	double temperatureK;
	static constexpr Scalar g_ = 9.81; // cm / s^2 (for type conversions)
	static constexpr Scalar rho_ = 1.e3; // kg / m^3 (for type conversions)
	static constexpr Scalar pRef_ = 1.e5; // Pa

	
	// default value in CPB units
	double  v_maxL_ = 5e5; //Maximum reaction rate of enzymes targeting large polymers [d-1]
	double  K_L_ = 10e-3 ; //Half-saturation coefficients of enzymes targeting large polymers [mol cm-3 soil]
	std::vector<double>  m_max_{0.01,0.001}; //[d-1] Maximum maintenance rate coefficient for the corresponding microbial groups
	std::vector<double>  micro_max_{1,10}; //[d-1] Maximum growth rate coefficient for the corresponding microbial group
	std::vector<double>  beta_{0.1,0.3}; //[-] Reduction factor of maintenance requirements in dormant state for the corresponding microbial group
	std::vector<double>  k_S_{ 50000, 30000}; // [mol soil / mol C soil / d] Specific substrate affinity to small polymers for the corresponding microbial group
	std::vector<double>  C_S_W_thres_{ 0.001/(12*1000), 0.01/(12*1000)}; //[mol C/cm3 soil water] Threshold concentration for reactivation and deactivation for the corresponding microbial groups
	double  k_phi_= 0.1; //[-] Sharpness parameter for the switch function from active to dormancy
	std::vector<double>  k_D_{ 1, 5}; //[d-1] Deactivation rate coefficient for the corresponding microbial group
	std::vector<double>  k_R_{ 1, 5}; //[d-1] Reactivation rate coefficient for the corresponding microbial group
	double  k_decay_= 0.75; //[-] Maintenance yield
	double  k_decay2_= 0.5;//[-] Proportion of large polymers formed from dead microbial biomass due to maintenance
	std::vector<double>  k_growth_{ 0.8, 0.6};//[-] Growth yield on small polymers for the corresponding microbial groups
	double k_sorp_ = 0.2;//mol/cm3 or mol
	double CSSmax_ = 1.75;// [mol/cm3 soil scv zone 1] or mol, max sorption capacity
	double alpha_ = 0.1; //[d-1]
    double kads_ = 23265;//[cm3/mol/d] or [1/d]
    double kdes_=4;//[d-1]
	
	// active root solute uptake
	Scalar vMax_; // Michaelis Menten Parameter [mol m-2 s-1]
	Scalar km_;  // Michaelis Menten Parameter  [mol m-3]
	
	double  v_maxL ; //Maximum reaction rate of enzymes targeting large polymers [s-1]
	double  K_L  ; //Half-saturation coefficients of enzymes targeting large polymers [kg m-3 soil] or [mol m-3 soil] 
	std::vector<double>  C_aLim ; //[mol C/m3] Minimum concentraiton of active organisme (to be able to restart from a solute concentration of 0)
	std::vector<double>  m_max ; //[s-1] Maximum maintenance rate coefficient for the corresponding microbial groups
	std::vector<double>  micro_max ; //[s-1] Maximum growth rate coefficient for the corresponding microbial group
	std::vector<double>  beta ; //[-] Reduction factor of maintenance requirements in dormant state for the corresponding microbial group
	std::vector<double>  k_S ; // [m3 soil / mol C soil / s] Specific substrate affinity to small polymers for the corresponding microbial group
	std::vector<double>  C_S_W_thres ; //[mol C/m3 soil] Threshold concentration for reactivation and deactivation for the corresponding microbial groups
	double  k_phi ; //[-] Sharpness parameter for the switch function from active to dormancy
	std::vector<double>  k_D ; //[s-1] Deactivation rate coefficient for the corresponding microbial groups
	std::vector<double>  k_R ; //[s-1] Reactivation rate coefficient for the corresponding microbial group
	double  k_decay ; //[-] Maintenance yield
	double  k_decay2;//[-] Proportion of large polymers formed from dead microbial biomass due to maintenance
	std::vector<double>  k_growth;//[-] Growth yield on small polymers for the corresponding microbial groups
	double k_sorp; //[mol/m3] or mol
	double f_sorp = 0.5;//[-] fraction fo sorption zone 1
	double CSSmax;// [mol/m3 soil scv zone 1] or mol Maximum sorption capacity
	double alpha;//[s-1]	
    double kads;//[m3/mol/s] or [1/s]
    double kdes;//[s-1]
<<<<<<< HEAD
	
=======
>>>>>>> 395b3705
    double psikPa_opt = -3.;//[kPa]
    double psikPa_th = -15800.;//[kPa]
    double alpha_A = 1.47;//[s-1]
    double psiMPa_A2D = -0.46;//[MPa] psiMPa_A2D
    double tau_DA = 0.39;//[-]
    double w_DA = 3.38;//[-]
<<<<<<< HEAD
    
=======
>>>>>>> 395b3705
	std::vector<double>  k_SBis ; // [mol soil / mol C soil / s] Specific substrate affinity to small polymers for the corresponding microbial group
	std::vector<double>  m_maxBis ; //[s-1] Maximum maintenance rate coefficient for the corresponding microbial groups
	double  k_decay3 = 1;// for troubleshooting
	double k_growthBis = 1; // dummy variable for troubleshooting
	double extra = 0;
	double extra2 = 0;
	double m_maxBisO;
	double m_maxBis_Cs;
	double theta;
    int css1Function;

};

    
} //end namespace Dumux

#endif<|MERGE_RESOLUTION|>--- conflicted
+++ resolved
@@ -1285,16 +1285,6 @@
 		PcKrSwCurve materialLaw_ = materialLaw(element);
 		Scalar p = materialLaw_.pc(sat) + pRef_;//water pressure?
         Scalar psicm = std::min(-toHead_(p),0.); // to cm
-<<<<<<< HEAD
-			
-        double psihPa = psicm*0.980665;// hPa
-        double psikPa = psihPa / 10;// kPa 
-        double psiMPa = psihPa * 1e-4;// MPa
-        
-        // clamp to the rang [0,1] to make sure (might have rounding error for f_A2Dm f_D2A and f_A is not limited)
-        double f_A = std::min(std::max(1-std::pow((
-                            (std::log10(std::abs(psikPa))-std::log10(std::abs(psikPa_opt))
-=======
         double psihPa = psicm*0.980665;// hPa
         double psikPa = psihPa / 10.;// kPa 
         double psiMPa = psihPa * 1e-4;// MPa
@@ -1303,7 +1293,6 @@
         double psikPa_ = std::max(std::min(psikPa, psikPa_opt),psikPa_th);
         double f_A = std::min(std::max(1-std::pow((
                             (std::log10(std::abs(psikPa_))-std::log10(std::abs(psikPa_opt))
->>>>>>> 395b3705
                         )/(std::log10(std::abs(psikPa_th))-std::log10(std::abs(psikPa_opt)))
 						),alpha_A),
                         0.),1.); // -
@@ -1751,20 +1740,14 @@
 	double alpha;//[s-1]	
     double kads;//[m3/mol/s] or [1/s]
     double kdes;//[s-1]
-<<<<<<< HEAD
-	
-=======
->>>>>>> 395b3705
+    
     double psikPa_opt = -3.;//[kPa]
     double psikPa_th = -15800.;//[kPa]
     double alpha_A = 1.47;//[s-1]
     double psiMPa_A2D = -0.46;//[MPa] psiMPa_A2D
     double tau_DA = 0.39;//[-]
     double w_DA = 3.38;//[-]
-<<<<<<< HEAD
     
-=======
->>>>>>> 395b3705
 	std::vector<double>  k_SBis ; // [mol soil / mol C soil / s] Specific substrate affinity to small polymers for the corresponding microbial group
 	std::vector<double>  m_maxBis ; //[s-1] Maximum maintenance rate coefficient for the corresponding microbial groups
 	double  k_decay3 = 1;// for troubleshooting
