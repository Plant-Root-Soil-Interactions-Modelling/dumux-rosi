GXX_RELEASE_WARNING_OPTS=" \
    -Wall \
    -Wunused \
    -Wmissing-include-dirs \
    -Wcast-align \
    -Wno-missing-braces \
    -Wmissing-field-initializers \
    -Wno-sign-compare"

GXX_RELEASE_OPTS=" \
    -fdiagnostics-color=always \
    -fno-strict-aliasing \
    -fstrict-overflow \
    -fno-finite-math-only \
    -DNDEBUG=1 \
    -O3 \
    -march=native \
    -funroll-loops \
	-ftime-trace\
    -g0"

SPECIFIC_COMPILER=""
# if you want to specify a specific compiler, do it by setting (comment the above line)
#SPECIFIC_COMPILER="
# -DCMAKE_CXX_COMPILER=/usr/bin/clang++
#"
# -DCMAKE_C_COMPILER=/usr/bin/gcc-8

SPECIFIC_GENERATOR=""
# if you want to specify a specific make file generator (e.g. ninja), do it by setting (comment the above line)
<<<<<<< HEAD
#SPECIFIC_GENERATOR="
# -DCMAKE_GENERATOR='Ninja'
# -DCMAKE_MAKE_PROGRAM='/usr/bin/ninja'
"
=======

#SPECIFIC_GENERATOR="
# -DCMAKE_GENERATOR='Ninja'
# -DCMAKE_MAKE_PROGRAM='/usr/bin/ninja'
#"
>>>>>>> cad439c6

OPM_FLAGS=""
# to build opm it might be necessary to set manually the following variables (comment the above line)
#OPM_FLAGS="
#-Decl_DIR=[/path/to]/libecl/build
#-DUSE_MPI=ON
#"

# set this to "ON" if you want to be able to have the headercheck target
DUMUX_ENABLE_HEADERCHECK=OFF

# for debug opts you can set DCMAKE_BUILD_TYPE to "Debug" or "RelWithDebInfo"
# you can also do this in any of the CMakeLists.txt in Dumux
# just rerun cmake again afterwards (run cmake <path-to-build-dir>)

CMAKE_FLAGS="$SPECIFIC_COMPILER $SPECIFIC_GENERATOR $OPM_FLAGS
-DCMAKE_CXX_FLAGS_RELEASE='$GXX_RELEASE_OPTS $GXX_RELEASE_WARNING_OPTS'
-DCMAKE_CXX_FLAGS_DEBUG='-O0 -g -ggdb -Wall -Wextra -Wno-unused-parameter -Wno-sign-compare'
-DCMAKE_CXX_FLAGS_RELWITHDEBINFO='$GXX_RELEASE_OPTS $GXX_RELEASE_WARNING_OPTS -g -ggdb -Wall'
-DCMAKE_BUILD_TYPE=Release
-DENABLE_HEADERCHECK=$DUMUX_ENABLE_HEADERCHECK
-DDUNE_GRID_EXPERIMENTAL_GRID_EXTENSIONS:BOOL=TRUE
"<|MERGE_RESOLUTION|>--- conflicted
+++ resolved
@@ -28,18 +28,10 @@
 
 SPECIFIC_GENERATOR=""
 # if you want to specify a specific make file generator (e.g. ninja), do it by setting (comment the above line)
-<<<<<<< HEAD
-#SPECIFIC_GENERATOR="
-# -DCMAKE_GENERATOR='Ninja'
-# -DCMAKE_MAKE_PROGRAM='/usr/bin/ninja'
-"
-=======
-
 #SPECIFIC_GENERATOR="
 # -DCMAKE_GENERATOR='Ninja'
 # -DCMAKE_MAKE_PROGRAM='/usr/bin/ninja'
 #"
->>>>>>> cad439c6
 
 OPM_FLAGS=""
 # to build opm it might be necessary to set manually the following variables (comment the above line)
