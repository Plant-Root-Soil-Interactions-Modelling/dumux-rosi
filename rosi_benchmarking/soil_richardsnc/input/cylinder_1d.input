[Problem]
Name = cylinder_1d

[TimeLoop]
<<<<<<< HEAD
TEnd = 864000
DtInitial =  1 # [s]
MaxTimeStepSize = 86400 # 10 days [s]
CheckTimes = 288000 432000 864000 # 1728000
=======
TEnd = 1728000 # 0 is steady state
DtInitial =  1 # [s]
MaxTimeStepSize = 864000 # 10 days [s]
CheckTimes = 864000 1728000
>>>>>>> 4ff5a97d

[Soil.Grid]
UpperRight = 0.0002
LowerLeft = 0.006
Cells = 100

[Soil.BC.Top]
Type = 2 # constant flux
Value =  0 # [cm/d]

[Soil.BC.Bot]
Type = 2 # constant flux
Value =  -0.00002   #[cm/d]

[Soil.IC]
P = -100 
C = 1e-2

[Soil.VanGenuchten] 
# Loam over sand 
Qr = 0.45
Qs = 0.43
Alpha = 0.04 # [1/cm] 
N = 1.6
Ks = 50 # [cm/d] 


[Component]
LiquidDiffusionCoefficient = 1.e-5 #[cm²/s]
Name = "PO4"
MolarMass = 95e-3 # in kg/mol, molar mass phosphate PO4

[RootSystem.Uptake]
Vmax = 3.7e-11 #[mol/cm²/d]
Km = 5.8e-3 #[g/cm³]
ActiveTransport = 0 #?????

<<<<<<< HEAD
[Vtk]
AddProcessRank = "false"
AddVelocity = "false"

[Component]
LiquidDiffusionCoefficient = 1.e-8
Name = "D2O"
MolarMass = 20e-3 # in kg/mol, molar mass heavy water D2O
=======
[Adsorption]
KF = 100 #[mol/g]
NF = 1
rhob = 1.4 #[g/cm³]
>>>>>>> 4ff5a97d
<|MERGE_RESOLUTION|>--- conflicted
+++ resolved
@@ -2,17 +2,11 @@
 Name = cylinder_1d
 
 [TimeLoop]
-<<<<<<< HEAD
 TEnd = 864000
 DtInitial =  1 # [s]
 MaxTimeStepSize = 86400 # 10 days [s]
 CheckTimes = 288000 432000 864000 # 1728000
-=======
-TEnd = 1728000 # 0 is steady state
-DtInitial =  1 # [s]
-MaxTimeStepSize = 864000 # 10 days [s]
-CheckTimes = 864000 1728000
->>>>>>> 4ff5a97d
+
 
 [Soil.Grid]
 UpperRight = 0.0002
@@ -50,18 +44,7 @@
 Km = 5.8e-3 #[g/cm³]
 ActiveTransport = 0 #?????
 
-<<<<<<< HEAD
-[Vtk]
-AddProcessRank = "false"
-AddVelocity = "false"
-
 [Component]
 LiquidDiffusionCoefficient = 1.e-8
 Name = "D2O"
-MolarMass = 20e-3 # in kg/mol, molar mass heavy water D2O
-=======
-[Adsorption]
-KF = 100 #[mol/g]
-NF = 1
-rhob = 1.4 #[g/cm³]
->>>>>>> 4ff5a97d
+MolarMass = 20e-3 # in kg/mol, molar mass heavy water D2O