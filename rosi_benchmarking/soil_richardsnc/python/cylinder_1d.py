--- conflicted
+++ resolved
@@ -20,7 +20,6 @@
 # run dumux
 os.system("./richardsnc1d_cyl input/cylinder_1d.input")
 
-<<<<<<< HEAD
 # plot dumux results
 s_, p_, z_ = read1D_vtp_data("cylinder_1d-00003.vtp")
 h_ = vg.pa2head(p_)
@@ -36,25 +35,5 @@
 plt.xlabel('distance from the root surface (cm)')
 plt.ylabel('pressure head (cm)')
 plt.legend(["dumux", "comsol"], loc='lower right')
-=======
-#read in data
-os.chdir("../../../build-cmake/rosi_benchmarking/soil_richardsnc/python")
-data = np.loadtxt("cylinder_1d_Comsol.txt", skiprows=8)
-z_comsol = data[:,0]
-c_comsol1 = data[:,25] #10 days 
-c_comsol2 = data[:,-1] #20 days
 
-
-# Figure 
-s_, c_, z_ = read1D_vtp_data("cylinder_1d-00001.vtp", 13)
-plt.plot(c_, (z_ -0.0002)*100, "r:", z_comsol, c_comsol1, "b:")
-plt.plot( z_comsol, c_comsol1, "b:")
-s_, c_, z_ = read1D_vtp_data("cylinder_1d-00002.vtp", 13)
-plt.plot(c_, (z_-0.0002) * 100, "g:", z_comsol, c_comsol2, "k:")
-
-
-plt.xlabel('distance from the root surface (cm)')
-plt.ylabel('phosphate concentration (g/cm³)')
-plt.legend(["dumux, 10 days", "comsol, 10 days", 'dumux, 20 days", "comsol, 20 days"], loc='lower right')
->>>>>>> 4ff5a97d
-plt.show()+plt.show()
