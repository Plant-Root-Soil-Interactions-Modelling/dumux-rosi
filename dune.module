--- conflicted
+++ resolved
@@ -5,10 +5,5 @@
 #Name of the module
 Module: dumux-rosi
 Version: 0.01
-<<<<<<< HEAD
 Maintainer: aschnepf@fz-juelich.de
-Depends: dumux (>= 3.0) dune-common (>= 2.6) dune-uggrid (>= 2.6) dune-alugrid (>= 2.6)
-=======
-Maintainer: t.mai@fz-juelich.de
-Depends: dumux (>= 3.0) dune-common (>= 2.6) dune-alugrid (>= 2.6) dune-pybindxi (>= 0)
->>>>>>> 72592985
+Depends: dumux (>= 3.0) dune-common (>= 2.6) dune-uggrid (>= 2.6) dune-alugrid (>= 2.6) dune-pybindxi (>= 0)
