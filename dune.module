--- conflicted
+++ resolved
@@ -6,9 +6,4 @@
 Module: dumux-rosi
 Version: 0.01
 Maintainer: aschnepf@fz-juelich.de
-<<<<<<< HEAD
 Depends: dumux (>= 3.0) dune-common (>= 2.6) dune-uggrid (>= 2.6)
-=======
-Depends: dumux (>= 3.0) dune-common (>= 2.6) dune-uggrid (>= 2.6) 
-# dune-alugrid (>= 2.6) 
->>>>>>> 54416a46
